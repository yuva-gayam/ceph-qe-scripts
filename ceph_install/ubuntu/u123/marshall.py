from src.prereq.prerequisite import Prerequisites
from utils.utils import Machines, create_ceph_dir, change_dir, ceph_deploy, SSH, change_perms
from src.install.install import Install
import os
import utils.log as log


class MakeMachine(object):

    def get_osds(self):

        # example

        osd1 = Machines('10.8.128.67', 'magna067')
        osd2 = Machines('10.8.128.77', 'magna077')
        osd3 = Machines('10.8.128.98', 'magna098')
        return osd1, osd2, osd3

    def get_mons(self):

        # example
        mon1 = []
        mon1[0] = Machines('10.8.128.47', 'magna047')
        #mon2 = Machines('10.8.128.52', 'magna052')
        #mon3 = Machines('10.8.128.58', 'magna058')

<<<<<<< HEAD
        mon1 = Machines('10.8.128.47', 'magna047')
        mon2 = Machines('10.8.128.52', 'magna052')
        mon3 = Machines('10.8.128.58', 'magna058')

        return mon1, mon2, mon3
=======
        return mon1
        #mon2, mon3
>>>>>>> e7dcda7e

    def get_admin(self):

        # example

        admin_node = Machines('10.8.128.33', 'magna033')
        return admin_node

    #def get_rgw(self);

     #   rgw_node = Machines('10.8.128.47','magna047')
      #  return rgw_node;



class Marshall(object):

    def __init__(self):
        machines = MakeMachine()
        self.osdL = machines.get_osds()
        self.monL =  machines.get_mons()
        self.admin_nodes = machines.get_admin()
        #self.rgw_nodes = machines.get_rgw()
        self.username = 'username'  # uesername from inktank
        self.password = 'password'  # password from inktank

        self.run_prerequites = True  # True or False

        self.cdn_enabled = False   # True or False
        self.iso_enabled = True   # True or False

    def set(self):

        log.info('Machines Using:')
        log.info('admin: %s, %s' % (self.admin_nodes.ip, self.admin_nodes.hostname ))

        log.info('mons:')
        for each_mon in self.monL:
            log.info('mon: %s, %s'  %(each_mon.ip, each_mon.hostname))

        log.info('osds: ')
        for each_osd in self.osdL:
            log.info('osds: %s, %s' % (each_osd.ip, each_osd.hostname))

        #log.info('rgw: ')
        #log.info('rgw: %s, %s' % (self.rgw_nodes.ip, self.rgw_nodes.hostname ))

        log.info('Configuration: ')
        log.info('username: %s' % self.username)
        log.info('password: %s' % self.password)
        log.info('CDN Enabled: %s' % self.cdn_enabled)
        log.info('ISO Enabled: %s' % self.iso_enabled )

        self.install_ceph = Install(self.username,self.password,
                                    self.admin_nodes, self.monL, self.osdL,
                                    self.cdn_enabled, self.iso_enabled)

    def execute(self):

        try:

                self.set()

                log.debug('executing ssh commands')

                ssh = SSH(self.admin_nodes, self.monL, self.osdL)
                ssh.execute()
                create_ceph_dir()
                os.system('sudo chmod 777 ceph-config')
                change_dir()
                os.system('touch ceph.log')
                os.system('sudo chmod 777 ceph.log')

                if self.run_prerequites:

                    print 'in run prereq'

                    log.info('running prerequistes')
                    self.prereq = Prerequisites(self.admin_nodes, self.monL, self.osdL)
                    self.prereq.execute()

                self.install_ceph.execute()

        except Exception, e:
            log.error(e)

if __name__ == "__main__":

    log.info('starting message')
    marshall = Marshall()
    marshall.execute()<|MERGE_RESOLUTION|>--- conflicted
+++ resolved
@@ -21,19 +21,10 @@
         # example
         mon1 = []
         mon1[0] = Machines('10.8.128.47', 'magna047')
-        #mon2 = Machines('10.8.128.52', 'magna052')
-        #mon3 = Machines('10.8.128.58', 'magna058')
+        # mon2 = Machines('10.8.128.52', 'magna052')
+        # mon3 = Machines('10.8.128.58', 'magna058')
 
-<<<<<<< HEAD
-        mon1 = Machines('10.8.128.47', 'magna047')
-        mon2 = Machines('10.8.128.52', 'magna052')
-        mon3 = Machines('10.8.128.58', 'magna058')
-
-        return mon1, mon2, mon3
-=======
         return mon1
-        #mon2, mon3
->>>>>>> e7dcda7e
 
     def get_admin(self):
 
@@ -42,21 +33,15 @@
         admin_node = Machines('10.8.128.33', 'magna033')
         return admin_node
 
-    #def get_rgw(self);
-
-     #   rgw_node = Machines('10.8.128.47','magna047')
-      #  return rgw_node;
-
-
 
 class Marshall(object):
 
     def __init__(self):
         machines = MakeMachine()
         self.osdL = machines.get_osds()
-        self.monL =  machines.get_mons()
+        self.monL = machines.get_mons()
         self.admin_nodes = machines.get_admin()
-        #self.rgw_nodes = machines.get_rgw()
+
         self.username = 'username'  # uesername from inktank
         self.password = 'password'  # password from inktank
 
