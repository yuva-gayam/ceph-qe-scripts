import glob
import json
import os
import random
import subprocess
import sys
from datetime import datetime

import boto3

sys.path.append(os.path.abspath(os.path.join(__file__, "../../../..")))
import logging
import math
import time
import timeit
from threading import Thread

import configobj
import v2.lib.manage_data as manage_data
import v2.lib.resource_op as s3lib
import v2.utils.utils as utils
from v2.lib.exceptions import DefaultDatalogBackingError, MFAVersionError, TestExecError
from v2.lib.rgw_config_opts import CephConfOp, ConfigOpts
from v2.lib.s3.auth import Auth
from v2.lib.s3.write_io_info import (
    AddUserInfo,
    BasicIOInfoStructure,
    BucketIoInfo,
    IOInfoInitialize,
    KeyIoInfo,
)
from v2.lib.sync_status import sync_status
from v2.tests.s3_swift.reusables import server_side_encryption_s3 as sse_s3
from v2.utils.utils import HttpResponseParser, RGWService

rgw_service = RGWService()

log = logging.getLogger()


def json_serial(obj):
    """JSON serializer for objects not serializable by default json code."""
    if isinstance(obj, datetime):
        return obj.isoformat()  # Convert datetime to ISO format string
    raise TypeError(f"Type {type(obj)} not serializable")


def run_command(command):
    """Runs a shell command and returns JSON output."""
    process = subprocess.run(command, capture_output=True, text=True, shell=True)
    if process.returncode != 0 or not process.stdout.strip():
        return None  # Handle cases where the command fails
    try:
        return json.loads(process.stdout)
    except json.JSONDecodeError:
        return process.stdout.strip()  # Return raw output if JSON decoding fails


def create_rgw_account_with_iam_user(
    config,
    tenant_name,
    region="shared",
):
    """
    Automates the creation of an RGW tenanted account, root user, IAM user, and grants full S3 access.

    Returns:
        dict: IAM user details, including access/secret keys and RGW IAM user info.
    """
    rgw_ip_primary_zone = utils.get_rgw_ip_zone("primary")
    rgw_port_primary_zone = utils.get_radosgw_port_no()
    endpoint_url = f"http://{rgw_ip_primary_zone}:{rgw_port_primary_zone}"
    # Step 1: Check if RGW account exists using account ID
    existing_accounts = run_command("radosgw-admin account list")
    account_id = None
    for account in existing_accounts:
        account_info = run_command(f"radosgw-admin account get --account-id {account}")
        if account_info.get("tenant") == tenant_name:
            logging.info(f"Reusing existing account: {account}")
            account_id = account
            break
    if not account_id:
        account_id = f"RGW{random.randint(10**16, 10**17 - 1)}"
        account_name = f"account-{random.randint(1000, 9999)}"
        account_email = f"{account_name}@email.com"
        new_account = run_command(
            f"radosgw-admin account create --account-name {account_name} "
            f"--tenant {tenant_name} --email {account_email} --account-id {account_id}"
        )
        if not new_account:
            raise RuntimeError("Failed to create account.")
        logging.info(f"Created new account: {account_id}")

    # Step 2: Check for existing users under this account
    user_list = run_command(f"radosgw-admin user list --account-id {account_id}")
    root_user = None
    iam_user_uid = None
    if user_list:
        for user in user_list:
            if "root" in user:  # Identify root user
                root_user = user
            elif user != root_user:  # Identify IAM user (non-root with long UID)
                iam_user_uid = user

    if root_user:
        log.info(f"Found existing root user: {root_user}. Fetching credentials...")
        root_user_info = run_command(
            f"radosgw-admin user info --uid {root_user.split('$')[-1]} --tenant {tenant_name}"
        )
        access_key = root_user_info["keys"][0]["access_key"]
        secret_key = root_user_info["keys"][0]["secret_key"]
    else:
        # Step 4: Create RGW root user if it does not exist
        root_user_name = f"{account_name}root-user"
        root_user_info = run_command(
            f"radosgw-admin user create --uid {root_user_name} --display-name {root_user_name} --tenant {tenant_name} --account-id {account_id} --account-root --gen-secret --gen-access-key"
        )
        if not root_user_info:
            raise RuntimeError(f"Failed to create RGW root user: {root_user_name}")
        access_key = root_user_info["keys"][0]["access_key"]
        secret_key = root_user_info["keys"][0]["secret_key"]
        log.info(f"Created RGW root user: {root_user_name}")

    # Step 5: Establish IAM session using root user's credentials
    rgw_session = boto3.Session(
        aws_access_key_id=access_key,
        aws_secret_access_key=secret_key,
        region_name=region,
    )

    # Step 6: Create IAM client
    iam_client = rgw_session.client("iam", endpoint_url=endpoint_url)

    if iam_user_uid:
        log.info(f"Found existing IAM user UID: {iam_user_uid}. Fetching details...")
        iam_user_rgw_info = run_command(
            f"radosgw-admin user info --uid {iam_user_uid.split('$')[-1]} --tenant {tenant_name}"
        )
        access_key_data = None  # No need to create new IAM user
    else:
        # Step 7: Create IAM user if it does not exist
        iam_user_name = f"{account_name}iam-user"
        try:
            iam_client.create_user(UserName=iam_user_name)
            access_key_data = iam_client.create_access_key(UserName=iam_user_name)
            iam_client.attach_user_policy(
                UserName=iam_user_name,
                PolicyArn="arn:aws:iam::aws:policy/AmazonS3FullAccess",
            )
            log.info(f"Created IAM user: {iam_user_name} with full S3 access")
        except iam_client.exceptions.EntityAlreadyExistsException:
            log.info(f"IAM user '{iam_user_name}' already exists.")
            access_key_data = None  # Skip key creation if user exists

        # Step 8: Get IAM user info
        user_info = iam_client.get_user(UserName=iam_user_name)
        log.info(f"Retrieved IAM user info: {user_info}")

        # Step 9: Fetch IAM user details from RGW
        user_list = run_command(f"radosgw-admin user list --account-id {account_id}")
        iam_user_uid = next(uid for uid in user_list if uid != root_user_name)
        iam_user_rgw_info = run_command(
            f"radosgw-admin user info --uid {iam_user_uid.split('$')[-1]} --tenant {tenant_name}"
        )
        log.info(f"Display the iam_user_rgw_info {iam_user_rgw_info}")
    iam_user_details = [
        {
            "user_id": iam_user_rgw_info["user_id"],
            "display_name": iam_user_rgw_info["display_name"],
            "access_key": iam_user_rgw_info["keys"][0]["access_key"],
            "secret_key": iam_user_rgw_info["keys"][0]["secret_key"],
        }
    ]
    write_user_info = AddUserInfo()
    basic_io_structure = BasicIOInfoStructure()
    user_info = basic_io_structure.user(
        **{
            "user_id": iam_user_rgw_info["user_id"],
            "access_key": iam_user_rgw_info["keys"][0]["access_key"],
            "secret_key": iam_user_rgw_info["keys"][0]["secret_key"],
        }
    )
    write_user_info.add_user_info(user_info)
    lib_dir = "/home/cephuser/rgw-ms-tests/ceph-qe-scripts/rgw/v2/lib"
    user_detail_file = os.path.join(lib_dir, "user_details.json")
    with open(user_detail_file, "w") as fout:
        json.dump(iam_user_details, fout)
    return iam_user_details


def create_bucket(bucket_name, rgw, user_info, location=None):
    log.info("creating bucket with name: %s" % bucket_name)
    # bucket = s3_ops.resource_op(rgw_conn, 'Bucket', bucket_name_to_create)
    bucket = s3lib.resource_op(
        {"obj": rgw, "resource": "Bucket", "args": [bucket_name]}
    )
    kw_args = None
    if location is not None:
        kw_args = dict(CreateBucketConfiguration={"LocationConstraint": location})
    created = s3lib.resource_op(
        {
            "obj": bucket,
            "resource": "create",
            "args": None,
            "kwargs": kw_args,
            "extra_info": {"access_key": user_info["access_key"]},
        }
    )
    log.info(f"bucket creation data: {created}")
    if created is False:
        raise TestExecError("Resource execution failed: bucket creation failed")
    if created is not None:
        response = HttpResponseParser(created)
        if response.status_code == 200:
            log.info("bucket created")
        else:
            raise TestExecError("bucket creation failed")
    else:
        raise TestExecError("bucket creation failed")

    is_multisite = utils.is_cluster_multisite()
    if is_multisite:
        log.info("Cluster is multisite")
        remote_site_ssh_con = get_remote_conn_in_multisite()

        log.info("Check sync status in local site")
        sync_status()

        log.info("Check sync status in remote site")
        sync_status(ssh_con=remote_site_ssh_con)
    return bucket


def create_bucket_sync_init(bucket_name, rgw, user_info, location=None):
    log.info("creating bucket with name: %s" % bucket_name)
    bucket = s3lib.resource_op(
        {"obj": rgw, "resource": "Bucket", "args": [bucket_name]}
    )
    kw_args = None
    if location is not None:
        kw_args = dict(CreateBucketConfiguration={"LocationConstraint": location})
    created = s3lib.resource_op(
        {
            "obj": bucket,
            "resource": "create",
            "args": None,
            "kwargs": kw_args,
            "extra_info": {"access_key": user_info["access_key"]},
        }
    )
    log.info(f"bucket creation data: {created}")
    if created is False:
        raise TestExecError("Resource execution failed: bucket creation failed")
    if created is not None:
        response = HttpResponseParser(created)
        if response.status_code == 200:
            log.info("bucket created")
        else:
            raise TestExecError("bucket creation failed")
    else:
        raise TestExecError("bucket creation failed")

    return bucket


def get_remote_conn_in_multisite():
    """
    Method to fetch remote ip incase of multisite setup
    :return: ssh connection
    """
    primary = utils.is_cluster_primary()
    if primary:
        remote_zone_name = "secondary"
    else:
        remote_zone_name = "primary"

    remote_rgw_ip = utils.get_rgw_ip_zone(remote_zone_name)
    log.info(f"remote_ip : {remote_rgw_ip}")
    remote_site_ssh_con = utils.connect_remote(remote_rgw_ip)
    log.info(f"remote_site_ssh_con : {remote_site_ssh_con}")
    return remote_site_ssh_con


def create_bucket_readonly(bucket_name, rgw, user_info):
    log.info("creating bucket with name: %s" % bucket_name)
    bucket = s3lib.resource_op(
        {"obj": rgw, "resource": "Bucket", "args": [bucket_name]}
    )
    kw_args = None
    created = s3lib.resource_op(
        {
            "obj": bucket,
            "resource": "create",
            "args": None,
            "kwargs": kw_args,
            "extra_info": {"access_key": user_info["access_key"]},
        }
    )
    log.info(f"bucket creation data: {created}")
    if created is not False:
        raise TestExecError("Resource execution failed: bucket creation worked")
    else:
        log.info("Bucket creation failed as expected")


def set_get_object_acl(s3_object_name, bucket_name, rgw_conn2, acl="private"):
    """
    put object acl as private for a given object
    """
    log.info("Set object acl on s3 object name: %s" % s3_object_name)
    put_obj_acl = rgw_conn2.put_object_acl(
        ACL=acl, Bucket=bucket_name, Key=s3_object_name
    )
    if put_obj_acl:
        get_obj_acl = rgw_conn2.get_object_acl(Bucket=bucket_name, Key=s3_object_name)
        get_obj_acl_json = json.dumps(get_obj_acl, indent=2)
        log.info(f"object acl set for object: {s3_object_name} is{get_obj_acl_json}")
    else:
        raise TestExecError("put object acl failed")


def retain_bucket_policy(rgw_conn2, bucket_name_to_create, config):
    """
    put bucket policy and retain it at archive site
    """
    log.info(f"Set bucket policy on {bucket_name_to_create}")
    put_bucket_pol = rgw_conn2.put_bucket_policy(
        Bucket=bucket_name_to_create,
        Policy='{"Version": "2012-10-17", "Statement": [{ "Sid": "id-1","Effect": "Allow","Principal": {"AWS": "arn:aws:iam::123456789012:root"}, "Action": [ "s3:PutObject","s3:PutObjectAcl"], "Resource": ["arn:aws:s3:::acl3/*" ] } ]}',
    )
    if not put_bucket_pol:
        raise TestExecError("put bucket pol failed")


def sync_test_0_shards(config):
    """
    This function sets the bucket_index_max_shards to 0 at the zonegroup
    """
    log.info("Test multisite replication with 0 shards")
    utils.exec_shell_cmd(f"radosgw-admin zonegroup modify --bucket_index_max_shards 0")
    utils.exec_shell_cmd(f"radosgw-admin period update --commit")
    utils.exec_shell_cmd(f"radosgw-admin period get")


def upload_object(
    s3_object_name,
    bucket,
    TEST_DATA_PATH,
    config,
    user_info,
    append_data=False,
    append_msg=None,
):
    log.info("s3 object name: %s" % s3_object_name)
    s3_object_path = os.path.join(TEST_DATA_PATH, s3_object_name)
    log.info("s3 object path: %s" % s3_object_path)
    s3_object_size = config.obj_size
    if append_data is True:
        data_info = manage_data.io_generator(
            s3_object_path,
            s3_object_size,
            op="append",
            **{"message": "\n%s" % append_msg},
        )
    else:
        data_info = manage_data.io_generator(s3_object_path, s3_object_size)
    if data_info is False:
        TestExecError("data creation failed")
    log.info("uploading s3 object: %s" % s3_object_path)
    upload_info = dict({"access_key": user_info["access_key"]}, **data_info)
    s3_obj = s3lib.resource_op(
        {
            "obj": bucket,
            "resource": "Object",
            "args": [s3_object_name],
        }
    )

    args = [s3_object_path]
    if config.test_ops.get("sse_s3_per_object") is True:
        if config.encryption_keys == "s3":
            log.info("SSE S3 AES256 encryption method applied")
            extra_args = {"ServerSideEncryption": "AES256"}
            args.append(extra_args)
        elif config.encryption_keys == "kms":
            log.info("SSE KMS encryption method applied with vault backend")
            extra_args = {
                "ServerSideEncryption": "aws:kms",
                "SSEKMSKeyId": config.test_ops.get("encrypt_decrypt_key", "testKey01"),
            }
            args.append(extra_args)
    if config.test_ops.get("test_checksum") is True:
        checksum_algorithm = config.test_ops.get("checksum_algorithm")
        log.info(f"ChecksumAlgorithm used is {checksum_algorithm}")
        extra_args = {"ChecksumAlgorithm": checksum_algorithm}
        args.append(extra_args)
    object_uploaded_status = s3lib.resource_op(
        {
            "obj": s3_obj,
            "resource": "upload_file",
            "args": args,
            "extra_info": upload_info,
        }
    )
    if object_uploaded_status is False:
        raise TestExecError("Resource execution failed: object upload failed")
    if object_uploaded_status is None:
        log.info("object uploaded")


def failed_upload_object(
    s3_object_name,
    bucket,
    TEST_DATA_PATH,
    config,
    user_info,
    append_data=False,
    append_msg=None,
):
    log.info("s3 object name: %s" % s3_object_name)
    s3_object_path = os.path.join(TEST_DATA_PATH, s3_object_name)
    log.info("s3 object path: %s" % s3_object_path)
    s3_object_size = config.obj_size
    if append_data is True:
        data_info = manage_data.io_generator(
            s3_object_path,
            s3_object_size,
            op="append",
            **{"message": "\n%s" % append_msg},
        )
    else:
        data_info = manage_data.io_generator(s3_object_path, s3_object_size)
    if data_info is False:
        TestExecError("data creation failed")
    log.info("uploading s3 object: %s" % s3_object_path)
    upload_info = dict({"access_key": user_info["access_key"]}, **data_info)
    s3_obj = s3lib.resource_op(
        {
            "obj": bucket,
            "resource": "Object",
            "args": [s3_object_name],
        }
    )
    object_uploaded_status = s3lib.resource_op(
        {
            "obj": s3_obj,
            "resource": "upload_file",
            "args": [s3_object_path],
            "extra_info": upload_info,
        }
    )
    if object_uploaded_status is None:
        raise TestExecError("Resource execution failed: object upload failed")
    if object_uploaded_status is False:
        log.info("failed to uploaded the object as access is denied")


def upload_version_object(
    config, user_info, rgw_conn, s3_object_name, object_size, bucket, TEST_DATA_PATH
):
    # versioning upload
    log.info("versioning count: %s" % config.version_count)
    s3_object_path = os.path.join(TEST_DATA_PATH, s3_object_name)
    original_data_info = manage_data.io_generator(s3_object_path, object_size)
    if original_data_info is False:
        TestExecError("data creation failed")
    created_versions_count = 0
    for vc in range(config.version_count):
        log.info("version count for %s is %s" % (s3_object_name, str(vc)))
        log.info("modifying data: %s" % s3_object_name)
        modified_data_info = manage_data.io_generator(
            s3_object_path,
            object_size,
            op="append",
            **{"message": "\nhello for version: %s\n" % str(vc)},
        )
        if modified_data_info is False:
            TestExecError("data modification failed")
        log.info("uploading s3 object: %s" % s3_object_path)
        upload_info = dict(
            {
                "access_key": user_info["access_key"],
                "versioning_status": "enabled",
                "version_count_no": vc,
            },
            **modified_data_info,
        )
        s3_obj = s3lib.resource_op(
            {
                "obj": bucket,
                "resource": "Object",
                "args": [s3_object_name],
                "extra_info": upload_info,
            }
        )
        object_uploaded_status = s3lib.resource_op(
            {
                "obj": s3_obj,
                "resource": "upload_file",
                "args": [modified_data_info["name"]],
                "extra_info": upload_info,
            }
        )
        if object_uploaded_status is False:
            raise TestExecError("Resource execution failed: object upload failed")
        if object_uploaded_status is None:
            log.info("object uploaded")
            s3_obj = rgw_conn.Object(bucket.name, s3_object_name)
            log.info("current_version_id: %s" % s3_obj.version_id)
            basic_io_structure = BasicIOInfoStructure()
            key_version_info = basic_io_structure.version_info(
                **{
                    "version_id": s3_obj.version_id,
                    "md5_local": upload_info["md5"],
                    "count_no": vc,
                    "size": upload_info["size"],
                }
            )
            log.info("key_version_info: %s" % key_version_info)
            write_key_io_info = KeyIoInfo()
            write_key_io_info.add_versioning_info(
                user_info["access_key"], bucket.name, s3_object_path, key_version_info
            )
            created_versions_count += 1
            log.info("created_versions_count: %s" % created_versions_count)
            log.info("adding metadata")
            metadata1 = {"m_data1": "this is the meta1 for this obj"}
            s3_obj.metadata.update(metadata1)
            metadata2 = {"m_data2": "this is the meta2 for this obj"}
            s3_obj.metadata.update(metadata2)
            log.info("metadata for this object: %s" % s3_obj.metadata)
            log.info("metadata count for object: %s" % (len(s3_obj.metadata)))
            if not s3_obj.metadata:
                raise TestExecError("metadata not created even adding metadata")
            versions = bucket.object_versions.filter(Prefix=s3_object_name)
            created_versions_count_from_s3 = len([v.version_id for v in versions])
            log.info(
                "created versions count on s3: %s" % created_versions_count_from_s3
            )
            if created_versions_count is created_versions_count_from_s3:
                log.info("no new versions are created when added metadata")
            else:
                raise TestExecError(
                    "version count mismatch, "
                    "possible creation of version on adding metadata"
                )
        s3_object_download_path = os.path.join(
            TEST_DATA_PATH, s3_object_name + ".download"
        )
        object_downloaded_status = s3lib.resource_op(
            {
                "obj": bucket,
                "resource": "download_file",
                "args": [s3_object_name, s3_object_download_path],
            }
        )
        if object_downloaded_status is False:
            raise TestExecError("Resource execution failed: object download failed")
        if object_downloaded_status is None:
            log.info("object downloaded")
        # checking md5 of the downloaded file
        s3_object_downloaded_md5 = utils.get_md5(s3_object_download_path)
        log.info("downloaded_md5: %s" % s3_object_downloaded_md5)
        log.info("uploaded_md5: %s" % modified_data_info["md5"])
        log.info("deleting downloaded version file")
        utils.exec_shell_cmd("sudo rm -rf %s" % s3_object_download_path)
    log.info("all versions for the object: %s\n" % s3_object_name)


def download_object(s3_object_name, bucket, TEST_DATA_PATH, s3_object_path, config):
    log.info("s3 object name to download: %s" % s3_object_name)
    s3_object_download_name = s3_object_name + "." + "download"
    s3_object_download_path = os.path.join(TEST_DATA_PATH, s3_object_download_name)
    object_downloaded_status = s3lib.resource_op(
        {
            "obj": bucket,
            "resource": "download_file",
            "args": [s3_object_name, s3_object_download_path],
        }
    )
    if object_downloaded_status is False:
        raise TestExecError("Resource execution failed: object download failed")
    if object_downloaded_status is None:
        log.info("object downloaded")

    s3_object_downloaded_md5 = utils.get_md5(s3_object_download_path)
    s3_object_uploaded_md5 = utils.get_md5(s3_object_path)
    log.info("s3_object_downloaded_md5: %s" % s3_object_downloaded_md5)
    log.info("s3_object_uploaded_md5: %s" % s3_object_uploaded_md5)
    if str(s3_object_uploaded_md5) == str(s3_object_downloaded_md5):
        log.info("md5 match")
        utils.exec_shell_cmd("rm -rf %s" % s3_object_download_path)
    else:
        raise TestExecError("md5 mismatch")
    if config.local_file_delete is True:
        log.info("deleting local file created after the upload")
        utils.exec_shell_cmd("rm -rf %s" % s3_object_path)


def upload_object_with_tagging(
    s3_object_name,
    bucket,
    TEST_DATA_PATH,
    config,
    user_info,
    obj_tag,
    append_data=False,
    append_msg=None,
):
    log.info("s3 object name: %s" % s3_object_name)
    s3_object_path = os.path.join(TEST_DATA_PATH, s3_object_name)
    log.info("s3 object path: %s" % s3_object_path)
    s3_object_size = config.obj_size
    if append_data is True:
        data_info = manage_data.io_generator(
            s3_object_path,
            s3_object_size,
            op="append",
            **{"message": "\n%s" % append_msg},
        )
    else:
        data_info = manage_data.io_generator(s3_object_path, s3_object_size)
    if data_info is False:
        TestExecError("data creation failed")
    log.info("uploading s3 object with object tagging enabled: %s" % s3_object_path)
    upload_info = dict({"access_key": user_info["access_key"]}, **data_info)

    s3_obj = s3lib.resource_op(
        {
            "obj": bucket,
            "resource": "Object",
            "args": [s3_object_name],
        }
    )
    with open(s3_object_path, "rb") as fptr:
        object_uploaded_status = s3lib.resource_op(
            {
                "obj": s3_obj,
                "resource": "put",
                "kwargs": dict(Body=fptr, Tagging=obj_tag),
                "extra_info": upload_info,
            }
        )

    if object_uploaded_status is False:
        raise TestExecError("Resource execution failed: object upload failed")
    if object_uploaded_status is None:
        log.info("object uploaded")


def upload_mutipart_object(
    s3_object_name,
    bucket,
    TEST_DATA_PATH,
    config,
    user_info,
    append_data=False,
    append_msg=None,
    abort_multipart=False,
    complete_abort_race=False,
    obj_tag=None,
):
    log.info("s3 object name: %s" % s3_object_name)
    s3_object_path = os.path.join(TEST_DATA_PATH, s3_object_name)
    log.info("s3 object path: %s" % s3_object_path)
    s3_object_size = config.obj_size
    split_size = config.split_size if hasattr(config, "split_size") else 5
    log.info("split size: %s" % split_size)
    if append_data is True:
        data_info = manage_data.io_generator(
            s3_object_path,
            s3_object_size,
            op="append",
            **{"message": "\n%s" % append_msg},
        )
    else:
        data_info = manage_data.io_generator(s3_object_path, s3_object_size)
    if data_info is False:
        TestExecError("data creation failed")
    mp_dir = os.path.join(TEST_DATA_PATH, s3_object_name + ".mp.parts")
    log.info("mp part dir: %s" % mp_dir)
    log.info("making multipart object part dir")
    mkdir = utils.exec_shell_cmd("sudo mkdir %s" % mp_dir)
    if mkdir is False:
        raise TestExecError("mkdir failed creating mp_dir_name")
    utils.split_file(s3_object_path, split_size, mp_dir + "/")
    parts_list = sorted(glob.glob(mp_dir + "/" + "*"))
    log.info("parts_list: %s" % parts_list)
    log.info("uploading s3 object: %s" % s3_object_path)
    upload_info = dict(
        {"access_key": user_info["access_key"], "upload_type": "multipart"}, **data_info
    )
    s3_obj = s3lib.resource_op(
        {
            "obj": bucket,
            "resource": "Object",
            "args": [s3_object_name],
        }
    )
    log.info("initiating multipart upload")
    mpu_dict = {
        "obj": s3_obj,
        "resource": "initiate_multipart_upload",
        "args": None,
        "extra_info": upload_info,
    }
    if obj_tag:
        mpu_dict.update({"kwargs": {"Tagging": obj_tag}})

    mpu = s3lib.resource_op(mpu_dict)
    part_number = 1
    parts_info = {"Parts": []}
    if config.test_ops.get("test_get_object_attributes"):
        object_parts_info = {"TotalPartsCount": len(parts_list), "Parts": []}
    log.info("no of parts: %s" % len(parts_list))
    abort_part_no = random.randint(1, len(parts_list) - 1)
    """if randomly selected abort-part-no is less than 1 then we will increment it by 1 to make sure atleast one part is uploaded
    before aborting multipart(to avoid some corner case)"""
    if abort_part_no <= 1:
        abort_part_no = abort_part_no + 1
    log.info(f"abort part no is: {abort_part_no}")
    for each_part in parts_list:
        log.info("trying to upload part: %s" % each_part)
        part = mpu.Part(part_number)
        # part_upload_response = part.upload(Body=open(each_part))
        part_upload_response = s3lib.resource_op(
            {
                "obj": part,
                "resource": "upload",
                "kwargs": dict(Body=open(each_part, mode="rb")),
            }
        )
        if part_upload_response is not False:
            response = HttpResponseParser(part_upload_response)
            if response.status_code == 200:
                log.info("part uploaded")
            else:
                raise TestExecError("part uploading failed")
        part_info = {"PartNumber": part_number, "ETag": part_upload_response["ETag"]}
        parts_info["Parts"].append(part_info)
        if each_part != parts_list[-1]:
            # increase the part number only if the current part is not the last part
            part_number += 1
        log.info("curr part_number: %s" % part_number)

        if abort_multipart and part_number == abort_part_no:
            log.info(f"aborting multi part {part_number}")
            return
        if config.test_ops.get("test_get_object_attributes"):
            part_info_get_obj_attr = part_info.copy()
            part_info_get_obj_attr["Size"] = os.stat(each_part).st_size
            object_parts_info["Parts"].append(part_info_get_obj_attr)

    if config.local_file_delete is True:
        log.info("deleting local file part")
        utils.exec_shell_cmd(f"rm -rf {mp_dir}")
    # log.info('parts_info so far: %s'% parts_info)
    if len(parts_list) == part_number:
        log.info("all parts upload completed")
        if complete_abort_race:
            log.info("triggering complete and abort multipart upload at the same time")
            t1 = Thread(
                target=mpu.complete,
                kwargs={"MultipartUpload": parts_info},
            )
            t2 = Thread(target=mpu.abort, kwargs={})

            t1.start()
            time.sleep(0.01)
            t2.start()

            t1.join()
            t2.join()
        else:
            mpu.complete(MultipartUpload=parts_info)
        log.info("multipart upload complete for key: %s" % s3_object_name)
    if config.test_ops.get("test_get_object_attributes"):
        return object_parts_info


def upload_part(
    rgw_client,
    s3_object_name,
    bucket_name,
    mpu,
    part_number,
    body,
    content_length,
    parts_info,
):
    try:
        part_upload_response = rgw_client.upload_part(
            Bucket=bucket_name,
            Key=s3_object_name,
            PartNumber=part_number,
            UploadId=mpu["UploadId"],
            Body=body,
            ContentLength=content_length,
        )
        log.info(f"part uploaded response {part_upload_response}")
    except Exception as e:
        log.info(e)
        return
    part_info = {"PartNumber": part_number, "ETag": part_upload_response["ETag"]}
    parts_info["Parts"].append(part_info)


def test_multipart_upload_failed_parts(
    rgw_client, s3_object_name, bucket_name, part1_path, part2_path
):
    parts_info = {"Parts": []}
    log.info("no of parts: 2")

    log.info("initiating multipart upload")
    mpu = rgw_client.create_multipart_upload(Bucket=bucket_name, Key=s3_object_name)

    part_number = 1
    log.info(f"trying to upload part {part_number}")
    part_upload_response = rgw_client.upload_part(
        Bucket=bucket_name,
        Key=s3_object_name,
        PartNumber=part_number,
        UploadId=mpu["UploadId"],
        Body=open(part1_path, mode="rb"),
    )
    log.info(f"part uploaded response {part_upload_response}")
    part_info = {
        "PartNumber": part_number,
        "ETag": part_upload_response["ETag"],
    }
    parts_info["Parts"].append(part_info)

    part_number = 2
    log.info(
        f"trying to upload part {part_number} with three clients parallely out of which only one is success"
    )
    t1 = Thread(
        target=upload_part,
        args=(
            rgw_client,
            s3_object_name,
            bucket_name,
            mpu,
            part_number,
            open("/tmp/obj20MB", mode="rb"),
            12582912,
            parts_info,
        ),
    )
    t2 = Thread(
        target=upload_part,
        args=(
            rgw_client,
            s3_object_name,
            bucket_name,
            mpu,
            part_number,
            open("/tmp/obj30MB", mode="rb"),
            12582912,
            parts_info,
        ),
    )
    t3 = Thread(
        target=upload_part,
        args=(
            rgw_client,
            s3_object_name,
            bucket_name,
            mpu,
            part_number,
            open(part2_path, mode="rb"),
            os.stat(part2_path).st_size,
            parts_info,
        ),
    )

    t1.start()
    t2.start()
    t3.start()

    t3.join()
    t1.join()
    t2.join()

    if len(parts_info["Parts"]) == part_number:
        log.info("all parts upload completed")
        response = rgw_client.complete_multipart_upload(
            Bucket=bucket_name,
            Key=s3_object_name,
            UploadId=mpu["UploadId"],
            MultipartUpload=parts_info,
        )
        log.info(f"complete multipart upload: {response}")
        log.info(f"multipart upload complete for key: {s3_object_name}")
    else:
        raise Exception("Multipart upload for part2 failed")


def enable_versioning(bucket, rgw_conn, user_info, write_bucket_io_info):
    log.info("bucket versioning test on bucket: %s" % bucket.name)
    # bucket_versioning = s3_ops.resource_op(rgw_conn, 'BucketVersioning', bucket.name)
    bucket_versioning = s3lib.resource_op(
        {"obj": rgw_conn, "resource": "BucketVersioning", "args": [bucket.name]}
    )
    # checking the versioning status
    # version_status = s3_ops.resource_op(bucket_versioning, 'status')
    version_status = s3lib.resource_op(
        {"obj": bucket_versioning, "resource": "status", "args": None}
    )
    if version_status is None:
        log.info("bucket versioning still not enabled")
    # enabling bucket versioning
    # version_enable_status = s3_ops.resource_op(bucket_versioning, 'enable')
    version_enable_status = s3lib.resource_op(
        {"obj": bucket_versioning, "resource": "enable", "args": None}
    )
    response = HttpResponseParser(version_enable_status)
    if response.status_code == 200:
        log.info("version enabled")
        write_bucket_io_info.add_versioning_status(
            user_info["access_key"], bucket.name, "enabled"
        )
    else:
        raise TestExecError("version enable failed")


def suspend_versioning(bucket, rgw_conn, user_info, write_bucket_io_info):
    """
    Method to perform suspend versioning operation
    bucket: Name of teh bucket
    rgw_conn: rgw connection
    user_info: user info
    """
    bucket_versioning = s3lib.resource_op(
        {"obj": rgw_conn, "resource": "BucketVersioning", "args": [bucket.name]}
    )
    version_suspended_status = s3lib.resource_op(
        {"obj": bucket_versioning, "resource": "suspend", "args": None}
    )
    suspended_response = HttpResponseParser(version_suspended_status)
    if suspended_response.status_code == 200:
        log.info("version Suspended Successfully")
        write_bucket_io_info.add_versioning_status(
            user_info["access_key"], bucket.name, "suspended"
        )
    else:
        raise TestExecError("Suspending versioning is failed")


def generate_totp(seed):
    cmd = "oathtool -d6 --totp %s" % seed
    totp_token = utils.exec_shell_cmd(cmd)
    return totp_token.rstrip("\n")


def enable_mfa_versioning(
    bucket, rgw_conn, SEED, serial, user_info, write_bucket_io_info
):
    log.info("bucket MFA and versioning test on bucket: %s" % bucket.name)
    bucket_versioning = s3lib.resource_op(
        {"obj": rgw_conn, "resource": "BucketVersioning", "args": [bucket.name]}
    )
    # checking the versioning status
    version_status = s3lib.resource_op(
        {"obj": bucket_versioning, "resource": "status", "args": None}
    )
    if version_status is None:
        log.info("bucket mfa and versioning still not enabled")

    # generate MFA token to authenticate
    token = generate_totp(SEED)
    mfa_token = serial + " " + token

    # put mfa and bucket versioning
    mfa_version_put = s3lib.resource_op(
        {
            "obj": bucket_versioning,
            "resource": "put",
            "kwargs": dict(
                MFA=(mfa_token),
                VersioningConfiguration={"MFADelete": "Enabled", "Status": "Enabled"},
                ExpectedBucketOwner=user_info["user_id"],
            ),
        }
    )
    log.info(f"mfa_version_put: {mfa_version_put}")
    return token, mfa_version_put


def put_get_bucket_lifecycle_test(
    bucket,
    rgw_conn,
    rgw_conn2,
    life_cycle_rule,
    config,
    upload_start_time=None,
    upload_end_time=None,
):
    bucket_life_cycle = s3lib.resource_op(
        {
            "obj": rgw_conn,
            "resource": "BucketLifecycleConfiguration",
            "args": [bucket.name],
        }
    )
    put_bucket_life_cycle = s3lib.resource_op(
        {
            "obj": bucket_life_cycle,
            "resource": "put",
            "kwargs": dict(LifecycleConfiguration=life_cycle_rule),
        }
    )
    log.info("put bucket life cycle:\n%s" % put_bucket_life_cycle)
    if put_bucket_life_cycle is False:
        if config.test_ops.get("lc_same_rule_id_diff_rules"):
            log.info(
                "put bucket lifecycle failed as expected as lc has same rule id but different rules"
            )
            return
        raise TestExecError("Resource execution failed: put bucket lifecycle failed")
    if config.test_ops.get("lc_same_rule_id_diff_rules"):
        raise TestExecError(
            "put bucket lifecycle expected to fail but it succeded in spite of lc having same rule id but different rules."
        )
    if put_bucket_life_cycle is not None:
        response = HttpResponseParser(put_bucket_life_cycle)
        if response.status_code == 200:
            log.info("bucket life cycle added")
        else:
            raise TestExecError("bucket lifecycle addition failed")
    log.info("trying to retrieve bucket lifecycle config")
    get_bucket_life_cycle_config = s3lib.resource_op(
        {
            "obj": rgw_conn2,
            "resource": "get_bucket_lifecycle_configuration",
            "kwargs": dict(Bucket=bucket.name),
        }
    )
    if get_bucket_life_cycle_config is False:
        raise TestExecError("bucket lifecycle config retrieval failed")
    if get_bucket_life_cycle_config is not None:
        response = HttpResponseParser(get_bucket_life_cycle_config)
        if response.status_code == 200:
            log.info("bucket life cycle retrieved")
        else:
            raise TestExecError("bucket lifecycle config retrieval failed")
    else:
        raise TestExecError("bucket life cycle retrieved")
    if config.test_ops.get("reuse_account_bucket", False) is True:
        max_retries = 1500
        sleep_interval = 30
        bucket_stats_output = utils.exec_shell_cmd(
            f"radosgw-admin bucket stats --bucket tenant1/{bucket.name}"
        )
        bucket_stats_json = json.loads(bucket_stats_output)
        objects_before_transition = bucket_stats_json["usage"]["rgw.main"][
            "num_objects"
        ]
        lc_transition_start_time = time.time()
        for retry in range(max_retries + 2):
            if retry == 0:
                time.sleep(
                    max_retries
                )  # since value of max_retries is same as rgw_lc_debug_interval

            bucket_stats_output = utils.exec_shell_cmd(
                f"radosgw-admin bucket stats --bucket tenant1/{bucket.name}"
            )
            log.info(f"bucket stats output for {bucket.name}: {bucket_stats_output}")
            bucket_stats_json = json.loads(bucket_stats_output)

            if (
                bucket_stats_json["usage"]["rgw.cloudtiered"]["num_objects"]
                >= objects_before_transition
                and bucket_stats_json["usage"]["rgw.usage"]["num_objects"] == 0
            ):
                log.info(
                    f" all the objects for bucket successfully cloud transitioned to IBM"
                )
                break
            else:
                log.info(
                    f"Cloud transition still in progress after {retry} retry, sleep for {sleep_interval} and retry"
                )
                time.sleep(sleep_interval)
        if retry > max_retries:
            raise AssertionError(
                f"LC transition to cloud for {objects_before_transition} failed"
            )
    else:
        objs_total = (config.test_ops["version_count"]) * (config.objects_count)
        if not upload_start_time:
            upload_start_time = time.time()
        if not upload_end_time:
            upload_end_time = time.time()
        time_diff = math.ceil(upload_end_time - upload_start_time)
        time_limit = upload_start_time + (
            config.rgw_lc_debug_interval * config.test_ops.get("actual_lc_days", 20)
        )
        for rule in config.lifecycle_conf:
            if rule.get("Expiration", {}).get("Date", False):
                # todo: need to get the interval value from yaml file
                log.info("wait for 60 seconds")
                time.sleep(60)
            else:
                while time.time() < time_limit:
                    bucket_stats_op = utils.exec_shell_cmd(
                        "radosgw-admin bucket stats --bucket=%s" % bucket.name
                    )
                    json_doc1 = json.loads(bucket_stats_op)
                    obj_pre_lc = json_doc1["usage"]["rgw.main"]["num_objects"]
                    if obj_pre_lc == objs_total or config.test_lc_transition:
                        time.sleep(config.rgw_lc_debug_interval)
                    else:
                        raise TestExecError("Objects expired before the expected days")
        log.info(
            f"sleeping for {time_diff + 90} seconds so that all objects gets expired/transitioned"
        )
        time.sleep(time_diff + 90)

    if config.test_ops.get("conflict_exp_days"):
        bucket_stats_op = utils.exec_shell_cmd(
            "radosgw-admin bucket stats --bucket=%s" % bucket.name
        )
        json_doc1 = json.loads(bucket_stats_op)
        obj_post_lc = json_doc1["usage"]["rgw.main"]["num_objects"]
        if obj_post_lc == objs_total:
            raise TestExecError(
                "S3 Lifecycle should choose the path that is least expensive. "
                + "But lc expiration is takin more time than least expiration days "
                + "when conflict between expiration days exist"
            )

    log.info("testing if lc is applied via the radosgw-admin cli")
    op = utils.exec_shell_cmd("radosgw-admin lc list")
    json_doc = json.loads(op)
    for i, entry in enumerate(json_doc):
        print(i)
        print(entry["status"])
        if bucket.name in entry["bucket"]:
            if entry["status"] == "COMPLETE" or entry["status"] == "PROCESSING":
                log.info("LC is applied on the bucket")
            else:
                raise TestExecError("LC is not applied")
            break
    else:
        raise TestExecError("bucket not listed in lc list")
    if config.test_ops.get("tenant_name"):
        tenant_name = config.test_ops.get("tenant_name")
        op_lc_get = utils.exec_shell_cmd(
            f"radosgw-admin lc get --bucket {tenant_name}/{bucket.name}"
        )

    else:
        op_lc_get = utils.exec_shell_cmd(f"radosgw-admin lc get --bucket {bucket.name}")
    json_doc = json.loads(op_lc_get)
    rule_map = json_doc["rule_map"][0]["rule"]
    if not rule_map:
        raise TestExecError(
            f"radosgw-admin lc get is not applied on bucket {bucket.name}"
        )


def remove_user(user_info, cluster_name="ceph", tenant=False):
    log.info("Removing user")
    if tenant:
        cmd = "radosgw-admin user rm --purge-keys --purge-data --uid=%s --tenant=%s" % (
            user_info["user_id"],
            tenant,
        )
    else:
        cmd = "radosgw-admin user rm --purge-keys --purge-data --uid=%s" % (
            user_info["user_id"]
        )
    out = utils.exec_shell_cmd(cmd)
    if out is not False:
        write_user_data = AddUserInfo()
        write_user_data.set_user_deleted(user_info["access_key"])
    return out


def rename_user(old_username, new_username, tenant=False):
    """"""
    if tenant:
        cmd = "radosgw-admin user rename --uid=%s --new-uid=%s --tenant=%s" % (
            old_username,
            new_username,
            tenant,
        )
    else:
        cmd = "radosgw-admin user rename --uid=%s --new-uid=%s" % (
            old_username,
            new_username,
        )
    out = utils.exec_shell_cmd(cmd)
    log.info("Renamed user %s to %s" % (old_username, new_username))
    return out


def rename_bucket(old_bucket, new_bucket, userid, tenant=False):
    """"""
    validate = "radosgw-admin bucket list"
    if tenant:
        old_bucket = str(tenant) + "/" + old_bucket
        new_bucket = str(tenant) + "/" + new_bucket
        cmd = (
            f"radosgw-admin bucket link --bucket={old_bucket} "
            f"--bucket-new-name={new_bucket} --uid={userid} --tenant={tenant}"
        )
    else:
        cmd = "radosgw-admin bucket link --bucket=%s --bucket-new-name=%s --uid=%s" % (
            "/" + old_bucket,
            new_bucket,
            userid,
        )
    out = utils.exec_shell_cmd(cmd)
    if out is False:
        raise TestExecError("RGW Bucket rename error")
    response = utils.exec_shell_cmd(validate)
    if old_bucket in json.loads(response):
        raise TestExecError("RGW Bucket rename validation error")
    log.info("Renamed bucket %s to %s" % (old_bucket, new_bucket))
    return out


def get_multisite_info():
    cmd = "radosgw-admin period get"
    period_list = utils.exec_shell_cmd(cmd)
    period_list = json.loads(period_list)
    zone_names = ""
    for i in range(len(period_list.get("period_map")["zonegroups"][0]["zones"])):
        zone_name = period_list.get("period_map")["zonegroups"][0]["zones"][i]["name"]
        zone_names = zone_names + zone_name
        if i != len(period_list.get("period_map")["zonegroups"][0]["zones"]) - 1:
            zone_names = zone_names + ","
    op = utils.exec_shell_cmd("radosgw-admin sync status")
    lines = list(op.split("\n"))
    for line in lines:
        if "realm" in line:
            realm_name = line[line.find("(") + 1 : line.find(")")]
    return zone_names, realm_name


def period_update_commit(validate_policy=False, pipe_op=None):
    _, realm_name = get_multisite_info()
    cmd_realm = f"radosgw-admin period update --rgw-realm={realm_name} --commit"
    op = utils.exec_shell_cmd(cmd_realm)
    json_doc = json.loads(op)
    if validate_policy:
        sync_policy = json_doc["period_map"]["zonegroups"][0]["sync_policy"]["groups"]
        if pipe_op == "create" and len(sync_policy) == 0:
            raise TestExecError(
                "Failed to set policy as period update does not contain details of policy"
            )
        else:
            utils.exec_shell_cmd("radosgw-admin sync policy get")


def unlink_bucket(curr_uid, bucket, tenant=False):
    """"""
    if tenant:
        cmd = "radosgw-admin bucket unlink --bucket=%s --uid=%s --tenant=%s" % (
            bucket,
            curr_uid,
            tenant,
        )
    else:
        cmd = "radosgw-admin bucket unlink --bucket=%s --uid=%s" % (bucket, curr_uid)
    out = utils.exec_shell_cmd(cmd)
    if out is False:
        raise TestExecError("RGW Bucket unlink error")
    return out


def link_chown_to_tenanted(new_uid, bucket, tenant):
    """"""
    cmd = "radosgw-admin bucket link --bucket=%s --uid=%s --tenant=%s" % (
        "/" + bucket,
        new_uid,
        tenant,
    )
    out1 = utils.exec_shell_cmd(cmd)
    if out1 is False:
        raise TestExecError("RGW Bucket link error")
    log.info("output :%s" % out1)
    cmd1 = "radosgw-admin bucket chown --bucket=%s --uid=%s --tenant=%s" % (
        bucket,
        new_uid,
        tenant,
    )
    out2 = utils.exec_shell_cmd(cmd1)
    if out2 is False:
        raise TestExecError("RGW Bucket chown error")
    log.info("output :%s" % out2)
    return


def link_chown_to_nontenanted(new_uid, bucket, tenant):
    """"""
    cmd2 = "radosgw-admin bucket link --bucket=%s --uid=%s" % (
        tenant + "/" + bucket,
        new_uid,
    )
    out3 = utils.exec_shell_cmd(cmd2)
    if out3 is False:
        raise TestExecError("RGW Bucket link error")
    log.info("output :%s" % out3)
    cmd3 = "radosgw-admin bucket chown --bucket=%s --uid=%s" % (bucket, new_uid)
    out4 = utils.exec_shell_cmd(cmd3)
    if out4 is False:
        raise TestExecError("RGW Bucket chown error")
    log.info("output :%s" % out4)
    return


def link_chown_nontenant_to_nontenant(new_uid, bucket):
    """"""
    cmd2 = "radosgw-admin bucket link --bucket=%s --uid=%s" % (bucket, new_uid)
    out3 = utils.exec_shell_cmd(cmd2)
    if out3 is False:
        raise TestExecError("RGW Bucket link error")
    log.info("output :%s" % out3)
    cmd3 = "radosgw-admin bucket chown --bucket=%s --uid=%s" % (bucket, new_uid)
    out4 = utils.exec_shell_cmd(cmd3)
    if out4 is False:
        raise TestExecError("RGW Bucket chown error")
    log.info("output :%s" % out4)
    return


def delete_objects(bucket):
    """
    deletes the objects in a given bucket
    :param bucket: S3Bucket object
    """
    log.info("listing all objects in bucket: %s" % bucket.name)
    objects = s3lib.resource_op({"obj": bucket, "resource": "objects", "args": None})
    log.info("objects :%s" % objects)
    all_objects = s3lib.resource_op({"obj": objects, "resource": "all", "args": None})
    log.info("all objects: %s" % all_objects)
    for obj in all_objects:
        log.info("object_name: %s" % obj.key)
    log.info("deleting all objects in bucket")
    objects_deleted = s3lib.resource_op(
        {"obj": objects, "resource": "delete", "args": None}
    )
    log.info("objects_deleted: %s" % objects_deleted)
    if objects_deleted is False:
        raise TestExecError("Resource execution failed: Object deletion failed")
    if objects_deleted is not None:
        response = HttpResponseParser(objects_deleted[0])
        if response.status_code == 200:
            log.info("objects deleted ")
            write_key_info = KeyIoInfo()
            for obj in all_objects:
                log.info(f"writing log for delete object {obj.key}")
                write_key_info.set_key_deleted(obj.bucket_name, obj.key)
        else:
            raise TestExecError("objects deletion failed")
    else:
        raise TestExecError("objects deletion failed")


def list_objects(bucket):
    """
    list the objects in a given bucket
    :param bucket: S3Bucket object
    """
    log.info("listing all objects in bucket: %s" % bucket.name)
    objects = s3lib.resource_op({"obj": bucket, "resource": "objects", "args": None})
    log.info("objects :%s" % objects)
    all_objects = s3lib.resource_op({"obj": objects, "resource": "all", "args": None})
    log.info("all objects: %s" % all_objects)
    for obj in all_objects:
        log.info("object_name: %s" % obj.key)


def list_versioned_objects(bucket, s3_object_name, s3_object_path=None, rgw_conn=None):
    """
    list all versions of the objects in a given bucket
    :param bucket: S3Bucket object
    """
    versions = bucket.object_versions.filter(Prefix=s3_object_name)
    log.info(f"listing all the versions of objects {s3_object_name}")
    for version in versions:
        log.info(f"key_name: {version.object_key} --> version_id: {version.version_id}")


def delete_version_object(
    bucket,
    s3_object_name,
    s3_object_path,
    rgw_conn,
    user_info,
):
    """
    deletes single object and its versions
    :param bucket: S3bucket object
    :param s3_object_name: s3 object name
    :param s3_object_path: path of the object created in the client
    :param rgw_conn: rgw connection
    :param user_info: user info dict containing access_key, secret_key and user_id
    """
    versions = bucket.object_versions.filter(Prefix=s3_object_name)
    log.info("deleting s3_obj keys and its versions")
    s3_obj = s3lib.resource_op(
        {"obj": rgw_conn, "resource": "Object", "args": [bucket.name, s3_object_name]}
    )
    log.info("deleting versions for s3 obj: %s" % s3_object_name)
    for version in versions:
        log.info("trying to delete obj version: %s" % version.version_id)
        del_obj_version = s3lib.resource_op(
            {
                "obj": s3_obj,
                "resource": "delete",
                "kwargs": dict(VersionId=version.version_id),
            }
        )
        log.info("response:\n%s" % del_obj_version)
        if del_obj_version is not None:
            response = HttpResponseParser(del_obj_version)
            if response.status_code == 204:
                log.info("version deleted ")
                write_key_io_info = KeyIoInfo()
                write_key_io_info.delete_version_info(
                    user_info["access_key"],
                    bucket.name,
                    s3_object_path,
                    version.version_id,
                )
            else:
                raise TestExecError("version  deletion failed")
        else:
            raise TestExecError("version deletion failed")
    log.info("available versions for the object")
    versions = bucket.object_versions.filter(Prefix=s3_object_name)
    for version in versions:
        log.info(
            "key_name: %s --> version_id: %s" % (version.object_key, version.version_id)
        )


def delete_versioned_object(
    bucket,
    s3_object_name,
    rgw_conn,
    s3_object_path=None,
    user_info=None,
    return_status=False,
):
    """
    deletes single object and its versions
    :param bucket: S3bucket object
    :param s3_object_name: s3 object name
    :param s3_object_path: path of the object created in the client
    :param rgw_conn: rgw connection
    :param user_info: user info dict containing access_key, secret_key and user_id
    """
    versions = bucket.object_versions.filter(Prefix=s3_object_name)
    log.info("deleting s3_obj keys and its versions")
    not_deleted = False
    s3_obj = s3lib.resource_op(
        {"obj": rgw_conn, "resource": "Object", "args": [bucket.name, s3_object_name]}
    )
    log.info("deleting versions for s3 obj: %s" % s3_object_name)
    for version in versions:
        log.info("trying to delete obj version: %s" % version.version_id)
        del_obj_version = s3lib.resource_op(
            {
                "obj": s3_obj,
                "resource": "delete",
                "kwargs": dict(VersionId=version.version_id),
            }
        )
        log.info("response:\n%s" % del_obj_version)
        if (del_obj_version is not None) and (del_obj_version != False):
            response = HttpResponseParser(del_obj_version)
            if return_status:
                return response
            if response.status_code == 204:
                log.info("version deleted ")
            else:
                raise TestExecError("version  deletion failed")
        else:
            not_deleted = True
            if return_status:
                return not_deleted
            raise TestExecError("version deletion failed")
    log.info("available versions for the object")
    versions = bucket.object_versions.filter(Prefix=s3_object_name)
    for version in versions:
        log.info(
            "key_name: %s --> version_id: %s" % (version.object_key, version.version_id)
        )


def delete_bucket(bucket):
    """
    deletes a given bucket
    :param bucket: s3Bucket object
    """
    for retry_count in range(4):
        log.info("listing objects if any")
        objs = bucket.objects.all()
        count = sum(1 for _ in bucket.objects.all())
        if count > 0:
            log.info(f"objects not deleted, count is:{count}")
            for ob in objs:
                log.info(f"object: {ob.key}")
        else:
            log.info("No objects in bucket")
            break
        time.sleep(10)
    log.info("deleting bucket: %s" % bucket.name)
    bucket_deleted_response = s3lib.resource_op(
        {"obj": bucket, "resource": "delete", "args": None}
    )
    log.info("bucket_deleted_status: %s" % bucket_deleted_response)
    if bucket_deleted_response is not None and isinstance(
        bucket_deleted_response, dict
    ):
        response = HttpResponseParser(bucket_deleted_response)
        log.info(bucket_deleted_response)
        if response.status_code == 204:
            log.info("bucket deleted ")
            write_bucket_info = BucketIoInfo()
            log.info("adding io info of delete bucket")
            write_bucket_info.set_bucket_deleted(bucket.name)
        else:
            raise TestExecError(
                f"bucket deletion failed with status code {response.status_code}"
            )
    else:
        raise TestExecError("bucket deletion failed")


def set_gc_conf(ceph_conf, conf):
    log.info("making changes to ceph.conf")
    ceph_conf.set_to_ceph_conf(
        "global",
        ConfigOpts.bluestore_block_size,
        str(conf.get("bluestore_block_size", 1549267441664)),
    )
    ceph_conf.set_to_ceph_conf(
        "global",
        ConfigOpts.rgw_gc_max_queue_size,
        str(conf.get("rgw_gc_max_queue_size", 367788)),
    )
    ceph_conf.set_to_ceph_conf(
        "global",
        ConfigOpts.rgw_gc_processor_max_time,
        str(conf.get("rgw_gc_processor_max_time", 3600)),
    )
    ceph_conf.set_to_ceph_conf(
        "global",
        ConfigOpts.rgw_gc_max_concurrent_io,
        str(conf.get("rgw_gc_max_concurrent_io", 10)),
    )
    ceph_conf.set_to_ceph_conf(
        "global",
        ConfigOpts.rgw_objexp_gc_interval,
        str(conf.get("rgw_objexp_gc_interval", 10)),
    )
    ceph_conf.set_to_ceph_conf(
        "global",
        ConfigOpts.rgw_gc_max_trim_chunk,
        str(conf.get("rgw_gc_max_trim_chunk", 32)),
    )
    ceph_conf.set_to_ceph_conf(
        "global",
        ConfigOpts.rgw_gc_obj_min_wait,
        str(conf.get("rgw_gc_obj_min_wait", 10)),
    )
    ceph_conf.set_to_ceph_conf(
        "global",
        ConfigOpts.rgw_gc_processor_period,
        str(conf.get("rgw_gc_processor_period", 10)),
    )
    log.info("trying to restart services")
    srv_restarted = rgw_service.restart()
    time.sleep(30)
    if srv_restarted is False:
        raise TestExecError("RGW service restart failed")
    else:
        log.info("RGW service restarted")
    # Delete gc queue
    pool_name = utils.exec_shell_cmd("ceph df |awk '{ print $1 }'| grep rgw.log")
    pool_name = pool_name.replace("\n", "")
    for i in range(0, 32):
        utils.exec_shell_cmd("rados rm gc.%d -p %s -N gc" % (i, pool_name))


def restart_and_wait_until_daemons_up(ssh_con):
    log.info("trying to restart services")
    srv_restarted = rgw_service.restart(ssh_con)
    if srv_restarted is False:
        raise TestExecError("RGW service restart failed")
    else:
        log.info("RGW service restarted")
    rgw_serv = json.loads(
        utils.exec_shell_cmd("ceph orch ls --service_type=rgw --format json-pretty")
    )

    if int(rgw_serv[0]["status"]["running"]) != (rgw_serv[0]["status"]["size"]):
        for retry_count in range(12):
            time.sleep(5)
            re_rgw_serv = json.loads(
                utils.exec_shell_cmd("ceph orch ls --service_type=rgw --format json")
            )
            if re_rgw_serv[0]["status"]["running"] != re_rgw_serv[0]["status"]["size"]:
                log.info("wait for 5 sec until all daemon are up and running")
            else:
                log.info("RGW daemons are up and running")
                break
    else:
        log.info("RGW daemons are up and running")


def verify_gc():
    op = utils.exec_shell_cmd("radosgw-admin gc list")
    # op variable will capture command output such as entire gc list or error like ERROR: failed to list objs: (22) Invalid argument
    final_op = op.find("ERROR") or op.find("Invalid argument")
    return final_op


def check_for_crash():
    """
    check for crash on cluster
    """
    ceph_version_id, ceph_version_name = utils.get_ceph_version()
    if ceph_version_name != "luminous":
        log.info("check for any new crashes on the ceph cluster ")
        ceph_crash = utils.exec_shell_cmd("ceph crash ls-new")
        if ceph_crash:
            ceph_crash_all = ceph_crash.split()
            no_of_crashes = len(ceph_crash_all)
            for i in range(3, no_of_crashes):
                if i % 3 == 0:
                    ceph_crash_id, ceph_crash_entity = (
                        ceph_crash_all[i],
                        ceph_crash_all[i + 1],
                    )
                    log.info(f"ceph daemon {ceph_crash_entity} crashed!")
                    crash_info = utils.exec_shell_cmd(
                        "ceph crash info %s" % ceph_crash_id
                    )
            log.info(
                "archiving the crashes to silence health warnings! to view the crashes use the command: ceph crash ls"
            )
            utils.exec_shell_cmd("ceph crash archive-all")
        else:
            log.info("No ceph daemon crash found")
        return ceph_crash


def time_taken_to_execute_command(cmd):
    """
    Time taken to list via radosgw-admin command.
    :param cmd: cmd
    """
    output = json.loads(utils.exec_shell_cmd(cmd))
    for op in output:
        op.update({"exists": str(op["exists"])})
        op["meta"].update({"appendable": str(op["meta"]["appendable"])})
    return str(output)


def time_to_list_via_radosgw(bucket_name, listing):
    """
    Time taken to list via radosgw-admin command.
    :param bucket: s3Bucket object
    :param listing: ordered or unordered listing
    """
    if listing == "ordered":
        log.info("listing via radosgw-admin bucket list --max-entries=.. --bucket <>")
        cmd = "radosgw-admin bucket list --max-entries=100000 --bucket=%s " % (
            bucket_name
        )
        listing_start_time = time.time()
        utils.exec_shell_cmd(cmd)
        listing_end_time = time.time()
        return listing_end_time - listing_start_time

    if listing == "unordered":
        log.info(
            "listing via radosgw-admin bucket list --max-entries=.. --bucket <> --allow-unordered"
        )
        cmd = (
            "radosgw-admin bucket list --max-entries=100000 --bucket=%s --allow-unordered"
            % (bucket_name)
        )
        listing_start_time = time.time()
        utils.exec_shell_cmd(cmd)
        listing_end_time = time.time()
        return listing_end_time - listing_start_time


def time_to_list_via_boto(bucket_name, rgw):
    """
    Time taken to list via boto
    :param bucket: s3Bucket object
    """
    bucket = s3lib.resource_op(
        {"obj": rgw, "resource": "Bucket", "args": [bucket_name]}
    )

    log.info("listing all objects in bucket: %s" % bucket)
    objects = s3lib.resource_op({"obj": bucket, "resource": "objects", "args": None})
    time_taken = timeit.timeit(lambda: bucket.objects.all(), globals=globals())
    return time_taken


def check_sync_status(retry=25, delay=60, return_while_sync_inprogress=False):
    """
    Check sync status if its a multisite cluster
    """
    is_multisite = utils.is_cluster_multisite()
    if is_multisite:
        if return_while_sync_inprogress:
            out = sync_status(
                retry, delay, return_while_sync_inprogress=return_while_sync_inprogress
            )
            return out
        sync_status(
            retry, delay, return_while_sync_inprogress=return_while_sync_inprogress
        )


def check_bucket_sync_status(bkt=None):
    bucket_sync_status = utils.exec_shell_cmd(
        f"radosgw-admin bucket sync status --bucket {bkt}"
    )
    return bucket_sync_status


def get_default_datalog_type():
    """
    get the default datalog type i.e. omap or fifo
    """
    cmd = "ceph config get mon.* rgw_default_data_log_backing"
    default_datalog_type = utils.exec_shell_cmd(cmd)
    if default_datalog_type is False:
        raise DefaultDatalogBackingError(
            "Error in getting the default datalog backing type"
        )
    return default_datalog_type


def check_datalog_list():
    """
    check datalog list
    """
    cmd = "radosgw-admin datalog list"
    datalog_list = utils.exec_shell_cmd(cmd)
    if "ERROR" in datalog_list or "failed" in datalog_list:
        return True
    else:
        return False


def get_datalog_marker():
    """
    check the datalog marker
    """
    # changing the value of rgw_data_log_num_shards is not supported. Ref: https://bugzilla.redhat.com/show_bug.cgi?id=1938105#c7
    log.info("get the value of rgw_data_log_num_shards")
    cmd = "ceph config get mon.* rgw_data_log_num_shards"
    datalog_num_shards = utils.exec_shell_cmd(cmd)
    log.info(f"datalog_num_shards: {datalog_num_shards}")

    # check for marker in datalog status
    cmd = "radosgw-admin datalog status"
    datalog_status_cmd = utils.exec_shell_cmd(cmd)
    datalog_status = json.loads(datalog_status_cmd)

    # fetch the first occurance of marker
    get_datalog_marker = ""
    shard_id = -1
    datalog_num_shards = int(datalog_num_shards) - 1
    for i in range(datalog_num_shards):
        if datalog_status[i]["marker"] is "":
            continue
        else:
            get_datalog_marker = datalog_status[i]["marker"]
            shard_id = i
            break

    # return shard_id and datalog_mark, Ref BZ: https://bugzilla.redhat.com/show_bug.cgi?id=1981860
    return shard_id, get_datalog_marker


def check_datalog_marker():
    """
    check the datalog marker
    """
    _, marker = get_datalog_marker()
    if "1_" in marker:
        return "omap"
    if ":" in marker:
        return "fifo"
    raise TestExecError(f"No known identifiers found in datalog marker \n {marker}")


def put_bucket_lifecycle(
    bucket, rgw_conn, rgw_conn2, life_cycle_rule, put_lc=True, get_lc=True
):
    """
    Set/Put lifecycle to provided bucket
    """
    if put_lc:
        bucket_life_cycle = s3lib.resource_op(
            {
                "obj": rgw_conn,
                "resource": "BucketLifecycleConfiguration",
                "args": [bucket.name],
            }
        )
        put_bucket_life_cycle = s3lib.resource_op(
            {
                "obj": bucket_life_cycle,
                "resource": "put",
                "kwargs": dict(LifecycleConfiguration=life_cycle_rule),
            }
        )
        log.info(f"put bucket life cycle:\n{put_bucket_life_cycle}")
        if not put_bucket_life_cycle:
            raise TestExecError(
                "Resource execution failed: put bucket lifecycle failed"
            )
        if put_bucket_life_cycle:
            response = HttpResponseParser(put_bucket_life_cycle)
            if response.status_code == 200:
                log.info("bucket life cycle added")
            else:
                raise TestExecError("bucket lifecycle addition failed")
    if get_lc:
        log.info("trying to retrieve bucket lifecycle config")
        get_bucket_life_cycle_config = s3lib.resource_op(
            {
                "obj": rgw_conn2,
                "resource": "get_bucket_lifecycle_configuration",
                "kwargs": dict(Bucket=bucket.name),
            }
        )
        if not get_bucket_life_cycle_config:
            raise TestExecError("bucket lifecycle config retrieval failed")
        if get_bucket_life_cycle_config:
            response = HttpResponseParser(get_bucket_life_cycle_config)
            if response.status_code == 200:
                log.info("bucket life cycle retrieved")
            else:
                raise TestExecError("bucket lifecycle config retrieval failed")
        else:
            raise TestExecError("bucket life cycle retrieved")
    lc_data = json.loads(utils.exec_shell_cmd("radosgw-admin lc list"))
    log.info(f"lc data is {lc_data}")


def get_radoslist():
    """
    get radoslist of all buckets
    """
    cmd = "radosgw-admin bucket radoslist | grep -i ERROR"
    _, err = subprocess.getstatusoutput(cmd)
    if err:
        log.error(f"ERROR in radoslist command! {err}")
        get_bucket_stats()
    else:
        return True


def get_bucket_stats():
    """
    get bucket stats of all buckets
    """
    log.info("check bucket stats of all the buckets in the cluster")
    cmd = "radosgw-admin bucket stats| egrep -i 'error|ret=-'"
    _, err = subprocess.getstatusoutput(cmd)
    if err:
        raise TestExecError(f"bucket stats on all buckets failed! {err}")
    else:
        return True


def get_s3_client(access_key, secret_key, endpoint):
    """
    Returns s3 client
    """
    s3_conn_client = boto3.client(
        "s3",
        aws_access_key_id=access_key,
        aws_secret_access_key=secret_key,
        endpoint_url=endpoint,
    )
    return s3_conn_client


def is_bucket_exists(bucket_name, s3_conn_client):
    """
    Returns true if bucket exists in endpoint
    """
    bucket_resp = s3_conn_client.list_buckets()
    log.info(bucket_resp["Buckets"])
    bucket_list = [di["Name"] for di in bucket_resp["Buckets"]]
    return bucket_name in bucket_list


def get_object_list(bucket_name, s3_conn_client, prefix=None):
    """
    Returns object list for the given bucket
    """
    object_resp = s3_conn_client.list_objects(Bucket=bucket_name)
    log.info(object_resp)
    if "Contents" not in object_resp.keys():
        log.info("Objects do not exist in the bucket")
        return []
    object_list = [di["Key"] for di in object_resp["Contents"]]
    if prefix is not None:
        object_list_with_prefix = []
        for obj in object_list:
            if obj.startswith(prefix):
                object_list_with_prefix.append(obj)
        return object_list_with_prefix
    return object_list


def get_object_list_etag(bucket_name, s3_conn_client):
    """
    Returns object Key,Etag for the given bucket
    """
    object_resp = s3_conn_client.list_objects(Bucket=bucket_name)
    if "Contents" not in object_resp.keys():
        log.info("Objects do not exist in the bucket")
        return []
    object_dict = {}
    for di in object_resp["Contents"]:
        object_dict.update({di["Key"]: di["ETag"]})
    log.info(object_dict)
    return object_dict


def add_zonegroup_placement(
    storage_class=None,
    tier_type=None,
    rgw_zonegroup="default",
    placement_id="default-placement",
):
    """
    Adds zonegroup placement
    """
    command = (
        f"radosgw-admin zonegroup placement add --rgw-zonegroup={rgw_zonegroup}"
        f"--placement-id={placement_id} "
    )
    if storage_class:
        command += f"--storage-class={storage_class} "
    if tier_type:
        command += f"--tier-type={tier_type}"
    log.info("Executing command: %s" % command)
    utils.exec_shell_cmd(command)


def modify_zonegroup_placement(
    rgw_zonegroup="default",
    placement_id="default-placement",
    storage_class=None,
    tier_type=None,
    tier_config=None,
):
    """
    Modifies zonegroup placement
    """
    command = (
        f"radosgw-admin zonegroup placement modify --rgw-zonegroup={rgw_zonegroup}"
        f"--placement-id={placement_id} "
    )
    if storage_class:
        command += f"--storage-class={storage_class} "
    if tier_type:
        command += f"--tier-type={tier_type}"
    if tier_config:
        command += f"--tier-type={tier_config}"
    log.info("Executing command: %s" % command)
    utils.exec_shell_cmd(command)


def get_zg_endpoint_creds():
    """
    Returns zonegroup endpoint credentials
    """
    endpoint_details = {}
    command = "radosgw-admin zonegroup get"
    zg_details = json.loads(utils.exec_shell_cmd(command))
    s3_details = zg_details["placement_targets"][0]["tier_targets"][0]["val"]["s3"]
    log.info(s3_details)
    log.info(type(s3_details))
    endpoint_details["access_key"] = s3_details["access_key"]
    endpoint_details["secret_key"] = s3_details["secret"]
    endpoint_details["endpoint"] = s3_details["endpoint"]
    endpoint_details["bucket_name"] = s3_details["target_path"]
    return endpoint_details


def get_object_upload_type(s3_object_name, bucket, TEST_DATA_PATH, config, user_info):
    """
    choose or select type of object upload normal or multipart for an object.
    """
    log.info("get the object upload type: multipart or normal")
    if config.test_ops.get("upload_type") == "multipart":
        log.info("upload type: multipart")
        upload_mutipart_object(
            s3_object_name,
            bucket,
            TEST_DATA_PATH,
            config,
            user_info,
        )
    else:
        log.info("upload type: normal")
        upload_object(
            s3_object_name,
            bucket,
            TEST_DATA_PATH,
            config,
            user_info,
        )


def prepare_for_bucket_lc_transition(config):
    """
    This function is to set the prereqs for LC transiton testing

    Parameters:
        config(list): config
    """
    pool_name = config.pool_name
    storage_class = config.storage_class
    ec_pool_name = config.ec_pool_name
    ec_storage_class = config.ec_storage_class
    is_multisite = utils.is_cluster_multisite()
    is_primary = utils.is_cluster_primary()
    if is_multisite:
        zonegroup = "shared"
        if is_primary:
            zone = "primary"
        else:
            zone = "secondary"
    else:
        zone = zonegroup = "default"
    if config.test_ops.get("test_pool_transition", True):
        if config.ec_pool_transition:
            utils.exec_shell_cmd(
                f"radosgw-admin zonegroup placement add  --rgw-zonegroup {zonegroup} --placement-id default-placement --storage-class {ec_storage_class}"
            )
            utils.exec_shell_cmd(
                f"radosgw-admin zone placement add --rgw-zone {zone} --placement-id default-placement --storage-class {ec_storage_class} --data-pool {ec_pool_name}"
            )
            utils.exec_shell_cmd(
                "ceph osd erasure-code-profile set rgwec01 k=4 m=2 crush-failure-domain=osd crush-device-class=hdd"
            )
            utils.exec_shell_cmd(
                f"ceph osd pool create {ec_pool_name} 32 32 erasure rgwec01"
            )
            utils.exec_shell_cmd(f"ceph osd pool application enable {ec_pool_name} rgw")
        else:
            utils.exec_shell_cmd(
                f"radosgw-admin zonegroup placement add  --rgw-zonegroup {zonegroup} --placement-id default-placement --storage-class {storage_class}"
            )
            utils.exec_shell_cmd(
                f"radosgw-admin zone placement add --rgw-zone {zone} --placement-id default-placement --storage-class {storage_class} --data-pool {pool_name}"
            )
            utils.exec_shell_cmd(f"ceph osd pool create {pool_name}")
            utils.exec_shell_cmd(f"ceph osd pool application enable {pool_name} rgw")
            if config.multiple_transitions:
                second_pool_name = config.second_pool_name
                second_storage_class = config.second_storage_class
                utils.exec_shell_cmd(f"ceph osd pool create {second_pool_name}")
                utils.exec_shell_cmd(
                    f"ceph osd pool application enable {second_pool_name} rgw"
                )
                utils.exec_shell_cmd(
                    f"radosgw-admin zonegroup placement add  --rgw-zonegroup {zonegroup} --placement-id default-placement --storage-class {second_storage_class}"
                )
                utils.exec_shell_cmd(
                    f"radosgw-admin zone placement add --rgw-zone {zone} --placement-id default-placement --storage-class {second_storage_class} --data-pool {second_pool_name}"
                )
    else:
        if config.test_ops.get("test_ibm_cloud_transition", False):
            wget_cmd = "curl -o ibm_cloud.env http://magna002.ceph.redhat.com/cephci-jenkins/ibm_cloud_file"
            utils.exec_shell_cmd(cmd=f"{wget_cmd}")
            ibm_config = configobj.ConfigObj("ibm_cloud.env")
            target_path = ibm_config["TARGET"]
            access = ibm_config["ACCESS"]
            secret = ibm_config["SECRET"]
            endpoint = ibm_config["ENDPOINT"]
            utils.exec_shell_cmd(
                f"radosgw-admin zonegroup placement add --rgw-zonegroup {zonegroup} --placement-id default-placement --storage-class CLOUDIBM --tier-type=cloud-s3"
            )
            if config.test_ops.get("test_retain_head", False):
                utils.exec_shell_cmd(
                    f"radosgw-admin zonegroup placement add  --rgw-zonegroup {zonegroup} --placement-id default-placement --storage-class CLOUDIBM --tier-type=cloud-s3 --tier-config=endpoint={endpoint},access_key={access},secret={secret},target_path={target_path},multipart_sync_threshold=44432,multipart_min_part_size=44432,retain_head_object=true,region=au-syd"
                )
            else:
                utils.exec_shell_cmd(
                    f"radosgw-admin zonegroup placement add  --rgw-zonegroup {zonegroup} --placement-id default-placement --storage-class CLOUDIBM --tier-type=cloud-s3 --tier-config=endpoint={endpoint},access_key={access},secret={secret},target_path={target_path},multipart_sync_threshold=44432,multipart_min_part_size=44432,retain_head_object=false,region=au-syd"
                )
        else:
            wget_cmd = "curl -o aws_cloud.env http://magna002.ceph.redhat.com/cephci-jenkins/aws_cloud_file"
            utils.exec_shell_cmd(cmd=f"{wget_cmd}")
            aws_config = configobj.ConfigObj("aws_cloud.env")
            target_path = aws_config["TARGET"]
            access = aws_config["ACCESS"]
            secret = aws_config["SECRET"]
            endpoint = aws_config["ENDPOINT"]
            utils.exec_shell_cmd(
                f"radosgw-admin zonegroup placement add --rgw-zonegroup {zonegroup} --placement-id default-placement --storage-class=CLOUDAWS --tier-type=cloud-s3"
            )
            if config.test_ops.get("test_retain_head", False):
                utils.exec_shell_cmd(
                    f"radosgw-admin zonegroup placement add  --rgw-zonegroup {zonegroup}   --placement-id default-placement --storage-class CLOUDAWS --tier-type=cloud-s3 --tier-config=endpoint={endpoint},access_key={access},secret={secret},target_path={target_path},multipart_sync_threshold=44432,multipart_min_part_size=44432,retain_head_object=true,region=us-east-1"
                )
            else:
                utils.exec_shell_cmd(
                    f"radosgw-admin zonegroup placement add  --rgw-zonegroup {zonegroup}   --placement-id default-placement --storage-class CLOUDAWS --tier-type=cloud-s3 --tier-config=endpoint={endpoint},access_key={access},secret={secret},target_path={target_path},multipart_sync_threshold=44432,multipart_min_part_size=44432,retain_head_object=false,region=us-east-1"
                )
    if is_multisite:
        utils.exec_shell_cmd("radosgw-admin period update --commit")
        time.sleep(70)
        if config.test_ops.get("test_ibm_cloud_transition", False):
            # CEPH-83581977, test cloud transition of encrypted and compressed objects
            utils.exec_shell_cmd(
                "radosgw-admin zone placement modify --rgw-zone primary --placement-id default-placement  --compression zlib"
            )
            utils.exec_shell_cmd(
                "ceph config set client.rgw.shared.pri rgw_crypt_default_encryption_key 4YSmvJtBv0aZ7geVgAsdpRnLBEwWSWlMIGnRS8a9TSA="
            )
            utils.exec_shell_cmd("ceph orch restart rgw.shared.pri")
            remote_site_ssh_con = get_remote_conn_in_multisite()
            remote_site_ssh_con.exec_command(
                "radosgw-admin zone placement modify --rgw-zone primary --placement-id default-placement  --compression zlib"
            )
            remote_site_ssh_con.exec_command(
                "ceph config set client.rgw.shared.sec rgw_crypt_default_encryption_key 4YSmvJtBv0aZ7geVgAsdpRnLBEwWSWlMIGnRS8a9TSA="
            )
            remote_site_ssh_con.exec_command("ceph orch restart rgw.shared.sec")


def bucket_reshard_manual(bucket, config):
    cmd = utils.exec_shell_cmd(
        f"radosgw-admin bucket reshard --bucket {bucket.name} --num-shards {config.shards}"
    )
    op = utils.exec_shell_cmd("radosgw-admin bucket stats --bucket=%s" % bucket.name)
    json_doc = json.loads(op)
    shards = json_doc["num_shards"]
    if shards == config.shards:
        log.info(f"num_shards for bucket {bucket.name} after reshard are {shards}")
    else:
        raise TestExecError(f"Bucket {bucket.name} not resharded to {config.shards}")
    verify_attrs_after_resharding(bucket)


def test_log_trimming(bucket, config):
    log.info("Choose the type of log trimming to test.")
    if config.log_trimming == "mdlog":
        period_op = json.loads(utils.exec_shell_cmd(f"radosgw-admin period get"))
        period_id = period_op["id"]
        cmd = f"radosgw-admin mdlog list --period {period_id}"
    elif config.log_trimming == "datalog":
        for i in range(0, 128):
            shard_id = i
            cmd = f"radosgw-admin datalog list --shard-id {shard_id}"
            output1 = json.loads(utils.exec_shell_cmd(cmd))
            if len(output1) > 0:
                break
    else:
        cmd = f"radosgw-admin bilog list --bucket {bucket.name}"

    output1 = json.loads(utils.exec_shell_cmd(cmd))
    if len(output1) > 0:
        log.info(f"{config.log_trimming} log is not empty")
    else:
        raise TestExecError(f"{config.log_trimming} log is empty")
    if config.remote_zone == "archive":
        zone_name = config.remote_zone
        log.info(f"test no bilogs are generated in {zone_name}, bug-2169298")
        remote_ip = utils.get_rgw_ip_zone(zone_name)
        remote_site_ssh_con = utils.connect_remote(remote_ip)
        log.info(f"perform bilog list on the {zone_name} bucket")
        stdin, stdout, stderr = remote_site_ssh_con.exec_command(cmd)
        cmd_output = stdout.read().decode()
        bilog_list = json.loads(cmd_output)
        log.info(f"The bilog_list for archive zone is : {bilog_list}")
        if not bilog_list:
            log.info(f"{config.log_trimming} is empty, test pass.")
        else:
            raise TestExecError(
                f"{config.log_trimming} log is not empty, test failure."
            )
    else:
        log.info("Sleep for log_trim_interval of 20mins")
        time.sleep(1260)
        output2 = json.loads(utils.exec_shell_cmd(cmd))
        if len(output2) == 0:
            log.info(f"{config.log_trimming} log is empty after the interval")
        else:
            if config.log_trimming == "mdlog":
                retry = 25
                delay = 60
                for retry_count in range(retry):
                    time.sleep(delay)
                    output2 = json.loads(utils.exec_shell_cmd(cmd))
                    if len(output2) == 0:
                        log.info(f"{config.log_trimming} log is empty")
                        break
                time.sleep(delay)
                output2 = json.loads(utils.exec_shell_cmd(cmd))
                if retry_count > retry and len(output2) != 0:
                    raise TestExecError(
                        f"{config.log_trimming} log is not empty even after waiting extra 25min interval"
                    )
            else:
                raise TestExecError(
                    f"{config.log_trimming} log is not empty after the interval"
                )
        if config.test_bilog_trim_on_non_existent_bucket:
            utils.exec_shell_cmd(
                f"radosgw-admin bucket rm --purge-objects --bucket {bucket.name}"
            )
            cmd = "radosgw-admin bilog trim --bucket {bucket.name} | egrep -i 'error|ret=-'"
            _, err = subprocess.getstatusoutput(cmd)
            if not err:
                raise TestExecError(
                    f"Test failure, bilog trim should fail for a non-existent bucket with no such file or directory"
                )
            else:
                log.info(f"Bilog trim for a non-existent bucket fails with {err}")


def set_dynamic_reshard_ceph_conf(config, ssh_con):
    ceph_conf = CephConfOp(ssh_con)
    log.info("sharding type is dynamic. setting ceph conf parameters")
    time.sleep(15)
    log.info("making changes to ceph.conf")
    ceph_conf.set_to_ceph_conf(
        "global",
        ConfigOpts.rgw_max_objs_per_shard,
        str(config.max_objects_per_shard),
        ssh_con,
    )

    ceph_conf.set_to_ceph_conf(
        "global", ConfigOpts.rgw_dynamic_resharding, "True", ssh_con
    )
    ceph_conf.set_to_ceph_conf(
        "global",
        ConfigOpts.rgw_max_dynamic_shards,
        str(config.max_rgw_dynamic_shards),
        ssh_con,
    )

    ceph_conf.set_to_ceph_conf(
        "global",
        ConfigOpts.rgw_reshard_thread_interval,
        str(config.rgw_reshard_thread_interval),
        ssh_con,
    )


def bucket_reshard_dynamic(bucket, config):
    # for dynamic,
    # the number of shards  should be greater than   [ (no of objects)/(max objects per shard) ]
    # example: objects = 500 ; max object per shard = 10
    # then no of shards should be at least 50 or more
    resharding_sleep_time = config.rgw_reshard_thread_interval
    log.info(
        "verification of dynamic resharding starts after waiting for reshard_thread_interval:"
        + f"{resharding_sleep_time} seconds"
    )
    time.sleep(resharding_sleep_time)
    bucket_name = f"{bucket.name}"
    if config.test_ops.get("tenant_name"):
        tenant_name = config.test_ops.get("tenant_name")
        bucket_name = f"{tenant_name}/{bucket.name}"
    num_shards_expected = config.objects_count / config.max_objects_per_shard
    log.info("num_shards_expected: %s" % num_shards_expected)
    op = utils.exec_shell_cmd("radosgw-admin bucket stats --bucket %s" % bucket_name)
    json_doc = json.loads(op)
    bucket_id = json_doc["id"]
    num_shards_created = json_doc["num_shards"]
    log.info("no_of_shards_created: %s" % num_shards_created)
    log.info("Verify if resharding list is empty")
    reshard_list_op = json.loads(utils.exec_shell_cmd("radosgw-admin reshard list"))
    if not reshard_list_op:
        log.info(
            "for dynamic number of shards created should be greater than or equal to number of expected shards"
        )
        log.info("no_of_shards_expected: %s" % num_shards_expected)
        if int(num_shards_created) >= int(num_shards_expected):
            log.info("Expected number of shards created")
        else:
            raise TestExecError("Expected number of shards not created")
    else:
        raise TestExecError("reshard list is still not empty")
    verify_attrs_after_resharding(bucket)


def verify_attrs_after_resharding(bucket):
    log.info("Test ACLs are preserved after a resharding operation.")

    # Determine if the bucket has a tenant
    if "tenant" in bucket.name:
        tenant_name, bucket_short_name = bucket.name.split(".", 1)
        bucket_stats_name = f"{tenant_name}/{bucket.name}"
    else:
        bucket_stats_name = bucket.name

    log.info(f"Fetching stats for bucket: {bucket_stats_name}")

    # Get bucket stats
    op = utils.exec_shell_cmd(
        f"radosgw-admin bucket stats --bucket={bucket_stats_name}"
    )
    json_doc = json.loads(op)
    bucket_id = json_doc["id"]

    # Fetch metadata for the bucket instance
    cmd = utils.exec_shell_cmd(
        f"radosgw-admin metadata get bucket.instance:{bucket_stats_name}:{bucket_id}"
    )
    json_doc = json.loads(cmd)

    log.info("The attrs field should not be empty.")
    attrs = json_doc["data"].get("attrs", [])

    if not attrs or not attrs[0].get("key"):
        raise TestExecError("ACLs lost after bucket resharding, test failure.")

    return True


def group_operation(group_id, group_op, group_status="enabled", bucket_name=None):
    if bucket_name is not None:
        bkt = f" --bucket={bucket_name}"
    else:
        bkt = ""
    cmd = (
        f"radosgw-admin sync group {group_op} --group-id={group_id} --status={group_status}"
        + bkt
    )
    utils.exec_shell_cmd(cmd)


def get_sync_policy(bucket_name=None):
    if bucket_name is not None:
        bkt = f" --bucket={bucket_name}"
    else:
        bkt = ""
    sync_policy_resp = json.loads(
        utils.exec_shell_cmd(f"radosgw-admin sync policy get" + bkt)
    )
    return sync_policy_resp


def verify_bucket_sync_on_other_site(rgw_ssh_con, bucket):
    log.info(f"verify Bucket {bucket.name} exist on another site")
    _, stdout, _ = rgw_ssh_con.exec_command("radosgw-admin bucket list")
    cmd_output = json.loads(stdout.read().decode())
    log.info(f"bucket list response on another site is: {cmd_output}")
    if bucket.name not in cmd_output:
        log.info(f"bucket {bucket.name} did not sync another site, sleep 60s and retry")
        for retry_count in range(20):
            time.sleep(60)
            _, re_stdout, _ = rgw_ssh_con.exec_command("radosgw-admin bucket list")
            re_cmd_output = json.loads(re_stdout.read().decode())
            if bucket.name not in re_cmd_output:
                log.info(
                    f"bucket {bucket.name} not synced to other site after 60s: {re_cmd_output}, retry {retry_count}"
                )
            else:
                log.info(f"bucket {bucket.name} found on other site")
                break
        if (retry_count > 20) and (bucket.name not in re_cmd_output):
            raise TestExecError(
                f"bucket {bucket.name} did not sync to other site even after 20m"
            )


def verify_bucket_sync_policy_on_other_site(rgw_ssh_con, bucket):
    log.info(f"Verify bucket sync policy exist on other site for bucket {bucket.name}")
    _, stdout, stderr = rgw_ssh_con.exec_command(
        f"radosgw-admin sync policy get --bucket {bucket.name}"
    )
    sync_policy_error = stderr.read().decode()
    sync_policy_error_list = sync_policy_error.split("\n")
    if sync_policy_error_list[0] != "":
        raise TestExecError(
            f"Get sync policy on bucket {bucket.name} another site failled :{sync_policy_error_list}"
        )
    cmd_output = json.loads(stdout.read().decode())
    log.info(f"sync policy get from other site: {cmd_output} for bucket {bucket.name}")
    if len(cmd_output["groups"]) == 0:
        log.info(
            f"bucket sync policy for {bucket.name} not synced to another site, sleep 60s and retry"
        )
        for retry_count in range(20):
            time.sleep(60)
            _, re_stdout, _ = rgw_ssh_con.exec_command(
                f"radosgw-admin sync policy get --bucket {bucket.name}"
            )
            re_cmd_output = json.loads(re_stdout.read().decode())
            log.info(
                f"sync policy get from other site after 60s: {re_cmd_output} for bucket {bucket.name}"
            )
            if len(re_cmd_output["groups"]) == 0:
                log.info(
                    f"bucket sync policy for {bucket.name} not synced to another site, so retry {retry_count}"
                )
            else:
                log.info(f"bucket sync policy synced to another site for {bucket.name}")
                break

        if (retry_count > 20) and (len(re_cmd_output["groups"]) == 0):
            raise TestExecError(
                f"bucket sync policy for {bucket.name} not synced to another site even after 20m"
            )


def verify_object_sync_on_other_site(rgw_ssh_con, bucket, config, bucket_object=None):
    log.info(f"Verify object sync on same site for bucket {bucket.name}")
    bucket_stats = json.loads(
        utils.exec_shell_cmd(f"radosgw-admin bucket stats --bucket {bucket.name}")
    )

    if bucket_object is None:
        bkt_objects = bucket_stats["usage"]["rgw.main"]["num_objects"]
        if bkt_objects != config.objects_count:
            raise TestExecError(
                f"Did not find {config.objects_count} in bucket {bucket.name}, but found {bkt_objects}"
            )
    else:
        if (
            "rgw.main" in bucket_stats["usage"].keys()
            and bucket_stats["usage"]["rgw.main"]["num_objects"] == bucket_object
        ):
            raise TestExecError(f"object synced to bucket {bucket.name}")
        else:
            log.info(
                f"object did not sync to bucket {bucket.name} on same site as expected"
            )
        bkt_objects = bucket_object

    log.info(f"Verify object sync on other site for bucket {bucket.name}")
    _, stdout, _ = rgw_ssh_con.exec_command(
        f"radosgw-admin bucket stats --bucket {bucket.name}"
    )
    cmd_output = json.loads(stdout.read().decode())
    if "rgw.main" not in cmd_output["usage"].keys():
        for retry_count in range(25):
            time.sleep(60)
            _, re_stdout, _ = rgw_ssh_con.exec_command(
                f"radosgw-admin bucket stats --bucket {bucket.name}"
            )
            re_cmd_output = json.loads(re_stdout.read().decode())
            log.info(
                f"check bucket stats on other site after 60s: {re_cmd_output} for bucket {bucket.name}"
            )
            if "rgw.main" not in re_cmd_output["usage"].keys():
                log.info(
                    f"bucket stats not synced: for bucket {bucket.name}, so retry {retry_count}"
                )
            else:
                log.info(f"bucket stats synced for bucket {bucket.name}")
                break

        if (retry_count > 25) and ("rgw.main" not in re_cmd_output["usage"].keys()):
            raise TestExecError(
                f"object not synced on bucket {bucket.name} in another site even after 25m"
            )
        cmd_output = re_cmd_output

    site_bkt_objects = cmd_output["usage"]["rgw.main"]["num_objects"]
    if bkt_objects != site_bkt_objects:
        log.info(
            f"object count mismatch found for bucket {bucket.name} : {site_bkt_objects} expected {bkt_objects}"
        )
        log.info("Check after 180s")
        time.sleep(180)
        _, output, _ = rgw_ssh_con.exec_command(
            f"radosgw-admin bucket stats --bucket {bucket.name}"
        )
        command_output = json.loads(output.read().decode())
        bucket_objects = command_output["usage"]["rgw.main"]["num_objects"]
        if bkt_objects != bucket_objects:
            raise TestExecError(
                f"object count mismatch found in another site for bucket {bucket.name} : {bucket_objects} expected {bkt_objects}"
            )
        cmd_output = command_output
    log.info(f"object synced on another site for bucket {bucket.name} : {cmd_output}")


def flow_operation(
    group_id,
    flow_op,
    flow_type="symmetrical",
    bucket_name=None,
    source_zone=None,
    dest_zone=None,
):
    flow_id = group_id + "flow"
    bkt = ""
    if bucket_name is not None:
        bkt = f" --bucket={bucket_name}"
    zone_names, _ = get_multisite_info()
    cmd = f"radosgw-admin sync group flow {flow_op} --group-id={group_id} --flow-id={flow_id} --flow-type={flow_type}"
    if flow_type == "directional":
        cmd += f" --source-zone={source_zone} --dest-zone={dest_zone}" + bkt
    else:
        cmd += f" --zones={zone_names}" + bkt
    utils.exec_shell_cmd(cmd)
    return zone_names


def pipe_operation(
    group_id,
    pipe_op,
    zone_names=None,
    bucket_name=None,
    policy_detail=None,
    source_zones=None,
    dest_zones=None,
    pipe_id=None,
):
    pipe_id = pipe_id if pipe_id is not None else group_id + "pipe"
    if zone_names is not None:
        zone_name = zone_names.split(",")
        zn = f" --source-zones='{zone_name[0]}','{zone_name[1]}' --dest-zones='{zone_name[0]}','{zone_name[1]}'"
    if source_zones is not None:
        zn = f" --source-zones={source_zones}"
        if dest_zones is not None:
            zn += f" --dest-zones={dest_zones}"
        else:
            zn += " --dest-zones='*'"
    else:
        zn = " --source-zones='*'"
        if dest_zones is not None:
            zn += f" --dest-zones={dest_zones}"
        else:
            zn += " --dest-zones='*'"
    if bucket_name is not None:
        bkt = f" --bucket={bucket_name}"
    else:
        bkt = ""

    cmd = (
        f"radosgw-admin sync group pipe {pipe_op} --group-id={group_id} --pipe-id={pipe_id}"
        + zn
        + bkt
    )
    if policy_detail is not None:
        cmd = cmd + policy_detail

    utils.exec_shell_cmd(cmd)
    if bucket_name is None:
        period_update_commit(True, pipe_op)

    return pipe_id


def object_put_hold(client, body, bucket, key, LegalHold):
    # boto3 put object with object legal hold ON or OFF
    client.put_object(
        Body=body,
        Bucket=bucket,
        Key=key,
        ObjectLockLegalHoldStatus=LegalHold,
    )


def object_lock_retention(client, bucket, key, body, lock_mode, retain_until):
    # boto3 put object with retention policy set at object level
    client.put_object(
        Body=body,
        Bucket=bucket,
        Key=key,
        ObjectLockMode=lock_mode,
        ObjectLockRetainUntilDate=retain_until,
    )


def object_lock_put(client, bucket, lock_configuration):
    # boto3 put object lock configuration on bucket
    client.put_object_lock_configuration(
        Bucket=bucket, ObjectLockConfiguration=lock_configuration
    )


def change_lock_retention(
    client, bucket, key, retention, versionID, BypassGovernanceRetention=True
):
    # boto3 put object lock retention on a object
    client.put_object_retention(
        Bucket=bucket,
        Key=key,
        Retention=retention,
        VersionId=versionID,
    )


def get_lock_configuration(client, bucket, key):
    # rturn the object lock configuration dict
    lock_config = client.get_object_retention(
        Bucket=bucket,
        Key=key,
    )
    return lock_config


def resharding_enable_disable_in_zonegroup(enable=True):
    log.info("method for enabling or disabling resharding feature in zonegroup!")
    zonegroup_get_cmd = "radosgw-admin zonegroup get"
    zonegroups = json.loads(utils.exec_shell_cmd(zonegroup_get_cmd))
    zonegroup = zonegroups.get("name")
    log.info(f"zone group is {zonegroup}")
    if not enable:
        cmd1 = f"radosgw-admin zonegroup modify --rgw-zonegroup={zonegroup} --disable-feature=resharding"
    else:
        cmd1 = f"radosgw-admin zonegroup modify --rgw-zonegroup={zonegroup} --enable-feature=resharding"
    utils.exec_shell_cmd(cmd1)
    cmd2 = "radosgw-admin period update --commit"
    utils.exec_shell_cmd(cmd2)
    zonegroup = json.loads(utils.exec_shell_cmd(zonegroup_get_cmd))
    zonegroup_feature = zonegroup.get("enabled_features")
    if not enable and "resharding" in zonegroup_feature:
        raise AssertionError("Resharding feature is not disabled in zonegroup")
    elif enable and "resharding" not in zonegroup_feature:
        raise AssertionError("Resharding feature is not enabled in zonegroup")
    else:
        log.info("Resharding feature is successfully modified in zonegroup")


def resharding_disable_in_zone(zone_name, disable=True):
    """
    Method to disable/re-enable resharding feature in the zone
    zone_name: specific rgw service name based on zone
    disable: True if we want to disable dbr feature, False to renable
    """
    if disable:
        log.info("method for disabling resharding feature in zone!")
        utils.exec_shell_cmd(
            f"ceph config set client.{zone_name} rgw_dynamic_resharding false"
        )
        rgw_service_name = utils.exec_shell_cmd("ceph orch ls | grep rgw").split(" ")[0]
        utils.exec_shell_cmd(f"ceph orch restart {rgw_service_name}")
    else:
        log.info("method for re-enabling resharding feature in zone!")
        utils.exec_shell_cmd(
            f"ceph config set client.{zone_name} rgw_dynamic_resharding true"
        )
        rgw_service_name = utils.exec_shell_cmd("ceph orch ls | grep rgw").split(" ")[0]
        utils.exec_shell_cmd(f"ceph orch restart {rgw_service_name}")
    time.sleep(60)


def fetch_bucket_gen(bucket):
    log.info(f"fetch bucket gen for the bucket {bucket}")
    json_doc = json.loads(
        utils.exec_shell_cmd(f"radosgw-admin bucket layout --bucket {bucket}")
    )
    bucket_gen = json_doc["layout"]["current_index"]["gen"]
    log.info(f"Generation of bucket {bucket} is :{bucket_gen}")
    return bucket_gen


def verify_acl_preserved(bkt_name, bkt_id):
    json_doc = json.loads(
        utils.exec_shell_cmd(
            f"radosgw-admin metadata get bucket.instance:{bkt_name}:{bkt_id}"
        )
    )
    log.info("The attrs field should not be empty.")
    attrs = json_doc["data"]["attrs"][0]
    if not attrs["key"]:
        raise TestExecError("Acls lost after bucket resharding, test failure.")


def create_container_using_swift(container_name, rgw, user_info):
    """
    This function is to create container swift user

    Parameters:
        container_name(str): Name of the container
        rgw(class_obj): authentication obj
        user_info(dict): user information

    Returns:
    """
    log.info(f"creating container: {container_name} with user {user_info['user_id']}")
    container = s3lib.resource_op(
        {
            "obj": rgw,
            "resource": "put_container",
            "kwargs": dict(container=container_name),
        }
    )
    if container is False:
        raise TestExecError(
            f"container {container_name} creation failed with user {user_info['user_id']}"
        )


def test_bucket_stats_across_sites(bucket_name_to_create, config):
    """
    test bucket stats across all the sites is consistent for a bucket
    """
    is_multisite = utils.is_cluster_multisite()
    if is_multisite:
        log.info(
            f"Test sync is consistent via bucket stats for {bucket_name_to_create}"
        )
        is_primary = utils.is_cluster_primary()
        if is_primary:
            zone_name = "secondary"
        else:
            zone_name = "primary"
        if config.remote_zone == "archive":
            zone_name = config.remote_zone

        # Try bucket stats at local site with fallback
        cmd_bucket_stats = (
            f"radosgw-admin bucket stats --bucket {bucket_name_to_create}"
        )
        log.info(f"Collecting bucket stats for {bucket_name_to_create} at local site")
        try:
            local_output = utils.exec_shell_cmd(cmd_bucket_stats)
            local_bucket_stats = json.loads(local_output)
        except Exception as e:
            log.warning(
                f"Bucket stats failed for {bucket_name_to_create}, trying with tenant0 prefix"
            )
            cmd_bucket_stats = (
                f"radosgw-admin bucket stats --bucket tenant0/{bucket_name_to_create}"
            )
            local_output = utils.exec_shell_cmd(cmd_bucket_stats)
            local_bucket_stats = json.loads(local_output)

        local_num_objects = local_bucket_stats["usage"]["rgw.main"]["num_objects"]
        local_size = local_bucket_stats["usage"]["rgw.main"]["size"]

        log.info(f"Remote zone is {zone_name}")
        remote_ip = utils.get_rgw_ip_zone(zone_name)
        remote_site_ssh_con = utils.connect_remote(remote_ip)

        log.info(
            f"Collecting bucket stats for {bucket_name_to_create} at remote site {zone_name}"
        )
        if config.test_ops.get("download_object_at_remote_site", False):
            log.info("We have already waited for the sync lease period")
        else:
            log.info("We have to wait for sync lease period")
            time.sleep(1200)

        # Try bucket stats at remote site with fallback
        stdin, stdout, stderr = remote_site_ssh_con.exec_command(
            f"radosgw-admin bucket stats --bucket {bucket_name_to_create}"
        )
        cmd_output = stdout.read().decode()
        err_output = stderr.read().decode()
        if cmd_output.strip():
            stats_remote = json.loads(cmd_output)
        elif "failure: (2002) Unknown error 2002:" in err_output:
            log.warning(
                f"Bucket stats failed for {bucket_name_to_create} at remote, trying with tenant0 prefix"
            )
            stdin, stdout, stderr = remote_site_ssh_con.exec_command(
                f"radosgw-admin bucket stats --bucket tenant0/{bucket_name_to_create}"
            )
            cmd_output = stdout.read().decode()
            err_output = stderr.read().decode()
            if cmd_output.strip():
                stats_remote = json.loads(cmd_output)
            else:
                raise TestExecError(
                    f"Bucket stats failed for {bucket_name_to_create} at remote site {zone_name}: {err_output}"
                )
        else:
            raise TestExecError(
                f"Bucket stats failed for {bucket_name_to_create} at remote site {zone_name}: {err_output}"
            )

        log.info(
            f"Bucket stats at remote site {zone_name} for {bucket_name_to_create} is {stats_remote}"
        )
        log.info(
            "Verify num_objects and size is consistent across local and remote site"
        )
        remote_num_objects = stats_remote["usage"]["rgw.main"]["num_objects"]
        remote_size = stats_remote["usage"]["rgw.main"]["size"]
        if remote_size == local_size and remote_num_objects == local_num_objects:
            log.info(f"Data is consistent for bucket {bucket_name_to_create}")
        else:
            raise TestExecError(
                f"Data is inconsistent for {bucket_name_to_create} across sites"
            )


def test_object_download_at_replicated_site(
    bucket_name, s3_object_name, each_user, config
):
    """
    testobject download at the remote site
    """
    is_multisite = utils.is_cluster_multisite()
    if is_multisite:
        log.info(f"Test multipart and encrypted object download for {s3_object_name}")
        is_primary = utils.is_cluster_primary()
        if is_primary:
            zone_name = "secondary"
        else:
            zone_name = "primary"
        log.info(f"remote zone is {zone_name}")
        if config.remote_zone == "archive":
            zone_name = "archive"
        log.info(
            f"Download object {s3_object_name} via boto3 at remote site {zone_name}"
        )
        # Download objects from remote site using boto3 rgw client
        remote_ip = utils.get_rgw_ip_zone(zone_name)
        remote_site_ssh_conn = utils.connect_remote(remote_ip)
        remote_site_auth = get_auth(
            each_user, remote_site_ssh_conn, config.ssl, config.haproxy
        )
        remote_s3_client = remote_site_auth.do_auth_using_client()
        if zone_name == "archive":
            log.info(f"It is a {zone_name} zone, hence objects are always versioned.")
        time.sleep(20)
        response_versions = remote_s3_client.list_object_versions(
            Bucket=bucket_name, Prefix=s3_object_name
        )
        log.info(f"print the response {response_versions}")
        response_versions = response_versions["Versions"]
        log.info(f"print the response {response_versions}")
        for response_ver_id in response_versions:
            version_id = response_ver_id["VersionId"]
            log.info(
                f"Download object for key {s3_object_name} and version_id {version_id}"
            )
            response = remote_s3_client.get_object(
                Bucket=bucket_name, Key=s3_object_name, VersionId=version_id
            )
            if response is False:
                raise TestExecError(
                    "md5sum signature mismatch, detected corruption on download"
                )


def validate_incomplete_multipart(bucket_name, rgw_conn):
    """
    Validating incomplete multipart objects in a bucket
    returns True if incomplete multipart found otherwise returns False

    Parameters:
    bucket_name(str): Name of the bucket

    Returns:
        True: If incomplete multipart found
        False: If incomplete multipart not found
    """
    incomplete_multipart = False
    bkt_stat_output = json.loads(
        utils.exec_shell_cmd(f"radosgw-admin bucket stats --bucket {bucket_name}")
    )
    if bkt_stat_output["usage"]["rgw.multimeta"]["num_objects"] != 0:
        log.info(f"Incomplete multipart found!")
        incomplete_multipart = True

    multipart_objects = rgw_conn.list_multipart_uploads(Bucket=bucket_name)
    log.info(f"multipart objects {multipart_objects}")
    if "Uploads" in multipart_objects.keys():
        log.info(f"Incomplete multipart found!")
        incomplete_multipart = True

    return incomplete_multipart


def put_bucket_website(rgw_conn, bucket_name):
    """
    Perform put bucket website on given bucket

    Parameters:
    param rgw_conn: rgw connection
    param bucket_name(str): Name of the bucket
    """
    log.info(f"perform put website on bucket: {bucket_name}\n")
    website_conf = {
        "ErrorDocument": {"Key": "error.html"},
        "IndexDocument": {"Suffix": "index.html"},
    }
    put_bucket_website = rgw_conn.put_bucket_website(
        Bucket=bucket_name, WebsiteConfiguration=website_conf
    )
    log.info(f"put_bucket_website response {put_bucket_website}")
    if put_bucket_website is False:
        raise TestExecError(f"Set bucket website failed with {put_bucket_website}")
    if put_bucket_website is not None:
        response = HttpResponseParser(put_bucket_website)
        if response.status_code != 200:
            raise TestExecError(f"put bucket website failed for {bucket_name}")
    else:
        raise TestExecError(f"put bucket website operation failed for {bucket_name}")


def get_bucket_website(rgw_conn, bucket_name):
    """
    Perform get bucket website on given bucket

    Parameters:
    param rgw_conn: rgw connection
    param bucket_name(str): Name of the bucket
    """
    get_bucket_website = rgw_conn.get_bucket_website(Bucket=bucket_name)
    log.info(f"get_bucket_website response {get_bucket_website}")
    if get_bucket_website is False:
        raise TestExecError(f"Get bucket website failed with {get_bucket_website}")
    if get_bucket_website is not None:
        response = HttpResponseParser(get_bucket_website)
        if response.status_code != 200:
            raise TestExecError(f"get bucket website failed for {bucket_name}")
    else:
        raise TestExecError(f"get bucket website operation failed for {bucket_name}")


def test_bucket_stats_colocated_archive_zone(bucket_name_to_create, each_user, config):
    """
    verify the bucket stats on primary and archive zone on the same cluster
    """
    log.info("Perform bucket stats on the primary zone")
    cmd1 = f"radosgw-admin bucket stats --bucket {bucket_name_to_create}"
    cmd2 = " --rgw-zone archive"
    pri_bkt_stat_output = json.loads(utils.exec_shell_cmd(cmd1))
    arc_bkt_stat_output = json.loads(utils.exec_shell_cmd(cmd1 + cmd2))
    pri_bucket_versioning = pri_bkt_stat_output["versioning"]
    arc_bucket_versioning = arc_bkt_stat_output["versioning"]
    if arc_bucket_versioning == "off":
        raise TestExecError(
            f" bucket versioning is not enabled for archive zone when colocated with active zone for {bucket_name_to_create}"
        )
    else:
        log.info(
            "Bucket versioning is enabled in archive zone when  colocated with primary zone"
        )


def put_get_bucket_encryption(rgw_s3_client, bucket_name, config):
    log.info(f"Encryption type is per-bucket, enable it on bucket : {bucket_name}")
    # Choose the encryption_method sse-s3 or sse-kms
    encryption_method = config.encryption_keys
    log.info(f"Encryption method is : {encryption_method}")
    sse_s3.put_bucket_encryption(rgw_s3_client, bucket_name, encryption_method)
    # get bucket encryption
    log.info(f"get bucket encryption for bucket : {bucket_name}")
    sse_s3.get_bucket_encryption(rgw_s3_client, bucket_name)


def create_storage_class_in_all_zones(current_zone, rgw_ssh_con, config):
    """
    This function is to set the prereqs for object sync with bucket granular sync policy
    """
    _, stdout, _ = rgw_ssh_con.exec_command("radosgw-admin bucket list")
    pool_name = config.pool_name
    storage_class = config.storage_class
    zone_names, _ = get_multisite_info()
    log.info(f"zones available are: {zone_names}")
    op = utils.exec_shell_cmd("radosgw-admin sync status")
    lines = list(op.split("\n"))
    for line in lines:
        if "zonegroup" in line:
            zonegroup = line[line.find("(") + 1 : line.find(")")]
            break

    for zone in zone_names:
        if zone == current_zone:
            utils.exec_shell_cmd(
                f"radosgw-admin zonegroup placement add  --rgw-zonegroup {zonegroup} --placement-id default-placement --storage-class {storage_class}"
            )
            utils.exec_shell_cmd(
                f"radosgw-admin zone placement add --rgw-zone {zone} --placement-id default-placement --storage-class {storage_class} --data-pool {pool_name}"
            )
            utils.exec_shell_cmd(f"ceph osd pool create {pool_name}")
            utils.exec_shell_cmd(f"ceph osd pool application enable {pool_name} rgw")
            utils.exec_shell_cmd("radosgw-admin period update --commit")
        else:
            rgw_ssh_con.exec_command(
                f"radosgw-admin zonegroup placement add  --rgw-zonegroup {zonegroup} --placement-id default-placement --storage-class {storage_class}"
            )
            rgw_ssh_con.exec_command(
                f"radosgw-admin zone placement add --rgw-zone {zone} --placement-id default-placement --storage-class {storage_class} --data-pool {pool_name}"
            )
            rgw_ssh_con.exec_command(f"ceph osd pool create {pool_name}")
            rgw_ssh_con.exec_command(
                f"ceph osd pool application enable {pool_name} rgw"
            )
            rgw_ssh_con.exec_command("radosgw-admin period update --commit")


def validate_default_placement_and_storageclass_for_user(
    uid, placement_id, storage_class
):
    """
    This function is to validate default_placement and storageclass set to user
    uid: uid of the user
    placement_id: placement_id set to the user
    storage_class: storage_class set to the user
    """
    out = json.loads(utils.exec_shell_cmd(f"radosgw-admin user info --uid={uid}"))
    if out["default_placement"] != str(placement_id):
        raise AssertionError(f"default Placement set for user: {uid} is failed")
    if out["default_storage_class"] != str(storage_class):
        raise AssertionError(f"default storage class set for user: {uid} is failed")


def get_placement_and_storageclass_from_cluster():
    """
    This function is to fetch placement_id and storage_class from the cluster.
    """
    cmd = "radosgw-admin zone get"
    out = json.loads(utils.exec_shell_cmd(cmd))
    placement_id = out["placement_pools"][0]["key"]
    storage_classes = out["placement_pools"][0]["val"]["storage_classes"]
    storage_class_list = list(storage_classes.keys())
    return placement_id, storage_class_list


def get_object_attributes(
    rgw_s3_client,
    bucket_name,
    s3_object_name,
    object_attributes=None,
    object_parts_info=None,
):
    log.info("Verifying GetObjectAttributes")
    if object_attributes is None:
        object_attributes = [
            "ETag",
            "StorageClass",
            "ObjectSize",
            "ObjectParts",
            "Checksum",
        ]
    get_obj_attr_resp = rgw_s3_client.get_object_attributes(
        Bucket=bucket_name, Key=s3_object_name, ObjectAttributes=object_attributes
    )
    log.info(f"get_object_attributes resp: {get_obj_attr_resp}")

    if "Checksum" in object_attributes:
        log.info("Verifying Checksum")
        out = utils.exec_shell_cmd(
            f"radosgw-admin object stat --bucket {bucket_name} --object {s3_object_name}"
        )
        obj_stat = json.loads(out)
        checksum_expected = {}
        for key, val in obj_stat["attrs"].items():
            if key.startswith("user.rgw.x-amz-checksum-"):
                checksum_key = f"Checksum{key.split('-')[-1].upper()}"
                checksum_expected[checksum_key] = val
                if (
                    checksum_key == "ChecksumSHA256" or checksum_key == "ChecksumSHA1"
                ) and object_parts_info:
                    # checksum_type is COMPOSITE only for multipart objects uploaded with SHA1 or SHA256 algo by default
                    checksum_expected["ChecksumType"] = "COMPOSITE"
                else:
                    checksum_expected["ChecksumType"] = "FULL_OBJECT"

        log.info(f"checksum expected: {checksum_expected}")
        if checksum_expected != get_obj_attr_resp["Checksum"]:
            raise TestExecError(f"incorrect Checksum in GetObjectAttributes")
        else:
            log.info("Checksum verified successfully")
        object_attributes.remove("Checksum")

    if "ObjectParts" in object_attributes:
        if object_parts_info is not None:
            log.info("Verifying ObjectParts")
            log.info(f"expected ObjectParts: {object_parts_info}")
            object_parts_info_actual = get_obj_attr_resp["ObjectParts"]
            if (
                object_parts_info["TotalPartsCount"]
                != object_parts_info_actual["TotalPartsCount"]
            ):
                raise TestExecError(
                    f"incorrect data for TotalPartsCount in ObjectParts"
                )
            parts_actual = object_parts_info_actual["Parts"]
            parts_expected = object_parts_info["Parts"]
            for index in range(0, len(parts_actual)):
                if (
                    parts_expected[index]["PartNumber"]
                    != parts_actual[index]["PartNumber"]
                ):
                    raise TestExecError(f"incorrect data for PartNumber in part{index}")
                if parts_expected[index]["Size"] != parts_actual[index]["Size"]:
                    raise TestExecError(f"incorrect data for Size in part{index}")
            log.info("ObjectParts verified successfully")
        object_attributes.remove("ObjectParts")

    out = utils.exec_shell_cmd(f"radosgw-admin bucket list --bucket {bucket_name}")
    bkt_list = json.loads(out)
    object_dict = {}
    for dict in bkt_list:
        if dict["name"] == s3_object_name:
            object_dict = dict
            break
    for attr in object_attributes:
        if attr == "StorageClass":
            expected = object_dict["meta"]["storage_class"]
            if expected == "":
                expected = "STANDARD"
        if attr == "ObjectSize":
            expected = object_dict["meta"]["size"]
        if attr == "ETag":
            expected = object_dict["meta"]["etag"]
        actual = get_obj_attr_resp[attr]
        if expected != actual:
            raise TestExecError(
                f"incorrect data for {attr} in GetObjectAttributes. expected {expected}, but returned {actual}"
            )
        else:
            log.info(f"{attr} verified successfully")
    log.info("GetObjectAttributes verified successfully")


def generate_presigned_url(rgw_s3_client, client_method, http_method, params):
    log.info(
        f"generating presigned url for client_method {client_method}, http_method {http_method} with params {params}"
    )
    presigned_url = rgw_s3_client.generate_presigned_url(
        ClientMethod=client_method, HttpMethod=http_method, Params=params
    )
    log.info(f"presigned_url: {presigned_url}")
    return presigned_url


def put_get_public_access_block(rgw_s3_client, bucket_name, public_access_block_config):
    log.info(
        f"setting public access block for bucket {bucket_name} with config {public_access_block_config}"
    )
    put_response = rgw_s3_client.put_public_access_block(
        Bucket=bucket_name, PublicAccessBlockConfiguration=public_access_block_config
    )
    log.info(f"put response: {put_response}")
    get_response = rgw_s3_client.get_public_access_block(Bucket=bucket_name)
    log.info(f"get response: {get_response}")
    return True


def put_get_bucket_acl(rgw_client, bucket_name, acl):
    """
    put bucket acl for a given object
    """
    log.info(f"Set bucket acl on bucket : {bucket_name}")
    put_bkt_acl = rgw_client.put_bucket_acl(ACL=acl, Bucket=bucket_name)
    log.info(f"put bucket acl resp: {put_bkt_acl}")

    get_bkt_acl = rgw_client.get_bucket_acl(Bucket=bucket_name)
    get_bkt_acl_json = json.dumps(get_bkt_acl, indent=2)
    log.info(f"get bucket acl response: {get_bkt_acl_json}")


def reboot_rgw_nodes(rgw_service_name):
    """
    Method to fetch all the rgw nodes to proceed with reboot
    """
    host_ips = utils.exec_shell_cmd("cut -f 1 /etc/hosts | cut -d ' ' -f 3")
    host_ips = host_ips.splitlines()
    log.info(f"hosts_ips: {host_ips}")
    for ip in host_ips:
        if ip.startswith("10."):
            log.info(f"ip is {ip}")
            ssh_con = utils.connect_remote(ip)
            stdin, stdout, stderr = ssh_con.exec_command(
                "sudo netstat -nltp | grep radosgw"
            )
            netstst_op = stdout.readline().strip()
            log.info(f"netstat op on node {ip} is:{netstst_op}")
            if netstst_op:
                log.info("Entering RGW node")
                stdin, stdout, stderrt = ssh_con.exec_command("hostname")
                host = stdout.readline().strip()
                log.info(f"hostname is {host}")
                cmd = f"ceph orch ps|grep rgw|grep {host}"
                out = utils.exec_shell_cmd(cmd)
                service_name = out.split()[0]
                log.info(f"service name is {service_name}")
                if rgw_service_name in service_name:
                    log.info(f"Performing reboot of the node :{ip}")
                    node_reboot(ssh_con, service_name=out.split()[0])


def node_reboot(node, service_name=None, retry=15, delay=60):
    """
    Method to reboot single RGW node
    Node: ssh connection for the node
    service_name: RGW service name
    retry: retry to wait foe node/service to come up post reboot
    delay: sleep time of 1 min between each try
    """
    log.info(f"Peforming reboot of the node : {node}")
    node.exec_command("sudo reboot")
    time.sleep(120)
    log.info(f"checking ceph status")
    utils.exec_shell_cmd(f"ceph -s")
    cmd = "ceph orch ps --format json-pretty"
    out = json.loads(utils.exec_shell_cmd(cmd))
    for entry in out:
        if service_name == entry["daemon_name"]:
            status = entry["status_desc"]
    if str(status) != "running":
        for retry_count in range(retry):
            log.info(f"try {retry_count}")
            out = json.loads(utils.exec_shell_cmd(cmd))
            for entry in out:
                if service_name == entry["daemon_name"]:
                    status = entry["status_desc"]
            log.info(f"status is {status}")
            if str(status) != "running":
                log.info(f"Node is not in expected state, waiting for {delay} seconds")
                time.sleep(delay)
            else:
                log.info("Node is in expected state")
                break
        if retry_count + 1 == retry:
            raise AssertionError("Node is not in expected state post 15min!!")


def bring_down_all_rgws_in_the_site(rgw_service_name, retry=10, delay=10):
    """
    Method to bring down rgw services in all the nodes
    rgw_service_name: RGW service name
    """
    cmd = f"ceph orch stop {rgw_service_name}"
    utils.exec_shell_cmd(cmd)
    cmd = "ceph orch ps --format json-pretty"
    out = json.loads(utils.exec_shell_cmd(cmd))
    for entry in out:
        daemon = entry["daemon_name"].split(".")[0]
        log.info(f"daemon type is {daemon}")
        if daemon == "rgw":
            service_name = entry["daemon_name"]
            log.info(f"daemon is {service_name}")
            if rgw_service_name in service_name:
                status = entry["status_desc"]
                if str(status) == "running":
                    log.info(f"enter loop of retry")
                    for retry_count in range(retry):
                        log.info(f"try {retry_count}")
                        out = json.loads(utils.exec_shell_cmd(cmd))
                        for entry in out:
                            if service_name == entry["daemon_name"]:
                                status = entry["status_desc"]
                        log.info(f"status is {status}")
                        if str(status) == "running":
                            log.info(
                                f"Node is not in expected state, waiting for {delay} seconds"
                            )
                            time.sleep(delay)
                        else:
                            log.info(f"Node {service_name} is in expected state")
                            break
                    if retry_count + 1 == retry:
                        raise AssertionError("Node is not in expected state!!")


def bring_up_all_rgws_in_the_site(rgw_service_name, retry=10, delay=10):
    """
    Method to bring up rgw services in all the nodes
    """
    cmd = f"ceph orch start {rgw_service_name}"
    utils.exec_shell_cmd(cmd)
    cmd = "ceph orch ps --format json-pretty"
    out = json.loads(utils.exec_shell_cmd(cmd))
    for entry in out:
        daemon = entry["daemon_name"].split(".")[0]
        log.info(f"daemon type is {daemon}")
        if daemon == "rgw":
            service_name = entry["daemon_name"]
            log.info(f"daemon is {service_name}")
            if rgw_service_name in service_name:
                status = entry["status_desc"]
                if str(status) != "running":
                    log.info(f"enter loop of retry")
                    for retry_count in range(retry):
                        log.info(f"try {retry_count}")
                        out = json.loads(utils.exec_shell_cmd(cmd))
                        for entry in out:
                            if service_name == entry["daemon_name"]:
                                status = entry["status_desc"]
                        log.info(f"status is {status}")
                        if str(status) != "running":
                            log.info(
                                f"Node is not in expected state, waiting for {delay} seconds"
                            )
                            time.sleep(delay)
                        else:
                            log.info(f"Node {service_name} is in expected state")
                            break
                    if retry_count + 1 == retry:
                        raise AssertionError("Node is not in expected state!!")


def configure_rgw_lc_settings():
    """
    Retrieves RGW services using 'ceph orch ls | grep rgw' and sets LC debug configs.
    """
    log.info("Retrieving RGW service names...")

    # Fetch RGW services
    rgw_services_output = utils.exec_shell_cmd("ceph orch ls | grep rgw")

    if not rgw_services_output:
        log.error("No RGW services found or failed to retrieve.")
        return

    # Extract service names from output
    rgw_services = []
    for line in rgw_services_output.split("\n"):
        line = line.strip()
        if line:  # Ignore empty lines
            columns = line.split()
            if columns:  # Ensure there are columns before accessing
                rgw_services.append(columns[0])

    if not rgw_services:
        log.warning("No valid RGW services extracted.")
        return

    log.info(f"Found RGW services: {rgw_services}")

    # Set LC debug interval for each RGW service
    for service in rgw_services:
        lc_config_cmd1 = f"ceph config set client.{service} rgw_lc_debug_interval 600"
        log.info(f"Setting LC config for {service}: {lc_config_cmd1}")
        utils.exec_shell_cmd(lc_config_cmd1)
        lc_config_cmd2 = "ceph config set client.{service} rgw_lc_max_worker 10"
        log.info(f"Setting LC config for {service}: {lc_config_cmd2}")
        utils.exec_shell_cmd(lc_config_cmd2)
        ceph_restart_cmd = f"ceph orch restart {service}"
        utils.exec_shell_cmd(ceph_restart_cmd)

    log.info("RGW LC debug interval settings updated successfully.")


def get_rgw_service_port():
    log.info("checking rgw service")
    rgw_serv = json.loads(
        utils.exec_shell_cmd("ceph orch ls --service_type=rgw --format json")
    )
    rgw_serv_port = rgw_serv[0]["status"]["ports"][0]
    return rgw_serv_port


def get_auth(user_info, ssh_con, ssl, haproxy):
    rgw_service_port = get_rgw_service_port()
    haproxy = False if rgw_service_port == 443 else haproxy
    return Auth(user_info, ssh_con, ssl=ssl, haproxy=haproxy)


<<<<<<< HEAD
def verify_object_accessibility(s3_client, bucket_name, object_key):
    try:
        response = s3_client.get_object(Bucket=bucket_name, Key=object_key)
        if response["ResponseMetadata"]["HTTPStatusCode"] == 200:
            log.info(f"Object {object_key} is accessible post reshard.")
        else:
            log.error(
                f"Object {object_key} not accessible. Status: {response['ResponseMetadata']['HTTPStatusCode']}"
            )
    except Exception as e:
        log.error(f"Failed to access object {object_key}: {e}")
        raise
=======
def list_bucket_objects(rgw_s3_client, bucket_name):
    """
    returns all of the objects in the bucket
    """
    resp = rgw_s3_client.list_objects(Bucket=bucket_name)
    log.info(f"list bucket objects response: {resp}")
    return resp["Contents"]
>>>>>>> a28609d0
<|MERGE_RESOLUTION|>--- conflicted
+++ resolved
@@ -3363,7 +3363,7 @@
     return Auth(user_info, ssh_con, ssl=ssl, haproxy=haproxy)
 
 
-<<<<<<< HEAD
+
 def verify_object_accessibility(s3_client, bucket_name, object_key):
     try:
         response = s3_client.get_object(Bucket=bucket_name, Key=object_key)
@@ -3376,7 +3376,7 @@
     except Exception as e:
         log.error(f"Failed to access object {object_key}: {e}")
         raise
-=======
+
 def list_bucket_objects(rgw_s3_client, bucket_name):
     """
     returns all of the objects in the bucket
@@ -3384,4 +3384,3 @@
     resp = rgw_s3_client.list_objects(Bucket=bucket_name)
     log.info(f"list bucket objects response: {resp}")
     return resp["Contents"]
->>>>>>> a28609d0
