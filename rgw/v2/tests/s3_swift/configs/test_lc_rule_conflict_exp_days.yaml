#test_bucket_lifecycle_object_expiration_transition.py
#polarion-id: CEPH-11184
config:
<<<<<<< HEAD
  objects_count: 20
=======
  haproxy: true
  objects_count: 25
>>>>>>> 1f7b78a1
  objects_size_range:
    min: 5
    max: 15
  test_ops:
    enable_versioning: false
    create_object: true
    version_count: 1
    conflict_exp_days: true
  lifecycle_conf:
    - ID: rule1
      Filter:
          Prefix: key1
      Status: Enabled
      Expiration:
        Days: 40
    - ID: rule2
      Filter:
          Prefix: key1
      Status: Enabled
      Expiration:
        Days: 20<|MERGE_RESOLUTION|>--- conflicted
+++ resolved
@@ -1,12 +1,8 @@
 #test_bucket_lifecycle_object_expiration_transition.py
 #polarion-id: CEPH-11184
 config:
-<<<<<<< HEAD
+  haproxy: true
   objects_count: 20
-=======
-  haproxy: true
-  objects_count: 25
->>>>>>> 1f7b78a1
   objects_size_range:
     min: 5
     max: 15
