# test basic creation of buckets with objects
import os, sys

sys.path.append(os.path.abspath(os.path.join(__file__, "../../../..")))
from v2.lib.resource_op import Config
import v2.lib.resource_op as s3lib
from v2.lib.s3.auth import Auth
import v2.utils.log as log
import v2.utils.utils as utils
from v2.utils.utils import RGWService
from v2.lib.rgw_config_opts import CephConfOp, ConfigOpts
from v2.utils.utils import HttpResponseParser
import traceback
import argparse
import yaml
import v2.lib.manage_data as manage_data
from v2.lib.exceptions import TestExecError
from v2.utils.test_desc import AddTestInfo
from v2.lib.s3.write_io_info import IOInfoInitialize, BasicIOInfoStructure
<<<<<<< HEAD
import time
import json
=======
import time, hashlib
>>>>>>> f542da82

TEST_DATA_PATH = None
password = "32characterslongpassphraseneeded".encode('utf-8')
encryption_key = hashlib.md5(password).hexdigest()


def test_exec(config):
    test_info = AddTestInfo('create m buckets with n objects')
    io_info_initialize = IOInfoInitialize()
    basic_io_structure = BasicIOInfoStructure()
    io_info_initialize.initialize(basic_io_structure.initial())
    ceph_conf = CephConfOp()
    rgw_service = RGWService()

    try:

        test_info.started_info()

        # create user

        all_users_info = s3lib.create_users(config.user_count)

        if config.test_ops.get('encryption_algorithm', None) is not None:

            log.info('encryption enabled, making ceph config changes')

            ceph_conf.set_to_ceph_conf('global', ConfigOpts.rgw_crypt_require_ssl,
                                       False)

            srv_restarted = rgw_service.restart()

            time.sleep(30)

            if srv_restarted is False:
                raise TestExecError("RGW service restart failed")
            else:
                log.info('RGW service restarted')

        for each_user in all_users_info:

            # authenticate

            auth = Auth(each_user)

            if config.use_aws4 is True:
                rgw_conn = auth.do_auth(**{'signature_version': 's3v4'})
            else:
                rgw_conn = auth.do_auth()

            # enabling sharding

            if config.test_ops['sharding']['enable'] is True:

                log.info('enabling sharding on buckets')

                max_shards = config.test_ops['sharding']['max_shards']

                log.info('making changes to ceph.conf')

                ceph_conf.set_to_ceph_conf('global', ConfigOpts.rgw_override_bucket_index_max_shards,
                                           max_shards)

                log.info('trying to restart services ')

                srv_restarted = rgw_service.restart()

                time.sleep(10)

                if srv_restarted is False:
                    raise TestExecError("RGW service restart failed")
                else:
                    log.info('RGW service restarted')

            if config.test_ops['compression']['enable'] is True:

                    compression_type = config.test_ops['compression']['type']

                    log.info('enabling compression')

                    cmd = 'radosgw-admin zone placement modify --rgw-zone=default ' \
                          '--placement-id=default-placement --compression=%s' % compression_type

                    out = utils.exec_shell_cmd(cmd)

                    try:
                        data = json.loads(out)
                        if data['placement_pools'][0]['val']['compression'] == compression_type:
                            log.info('Compression enabled successfully')
                        else:
                            raise ValueError('failed to enable compression')
                    except ValueError, e:
                        exit(str(e))

                    log.info('trying to restart rgw services ')

                    srv_restarted = rgw_service.restart()

                    time.sleep(10)

                    if srv_restarted is False:
                        raise TestExecError("RGW service restart failed")
                    else:
                        log.info('RGW service restarted')

            # create buckets

            if config.test_ops['create_bucket'] is True:

                log.info('no of buckets to create: %s' % config.bucket_count)

                for bc in range(config.bucket_count):

                    bucket_name_to_create = utils.gen_bucket_name_from_userid(each_user['user_id'], rand_no=bc)

                    log.info('creating bucket with name: %s' % bucket_name_to_create)

                    # bucket = s3_ops.resource_op(rgw_conn, 'Bucket', bucket_name_to_create)

                    bucket = s3lib.resource_op({'obj': rgw_conn,
                                                'resource': 'Bucket',
                                                'args': [bucket_name_to_create]})

                    created = s3lib.resource_op({'obj': bucket,
                                                 'resource': 'create',
                                                 'args': None,
                                                 'extra_info': {'access_key': each_user['access_key']}})

                    if created is False:
                        raise TestExecError("Resource execution failed: bucket creation faield")

                    if created is not None:

                        response = HttpResponseParser(created)

                        if response.status_code == 200:
                            log.info('bucket created')

                        else:
                            raise TestExecError("bucket creation failed")

                    else:
                        raise TestExecError("bucket creation failed")

                    if config.test_ops['create_object'] is True:

                        # uploading data

                        log.info('s3 objects to create: %s' % config.objects_count)

                        for oc in range(config.objects_count):

                            s3_object_name = utils.gen_s3_object_name(bucket_name_to_create, oc)

                            log.info('s3 object name: %s' % s3_object_name)

                            s3_object_path = os.path.join(TEST_DATA_PATH, s3_object_name)

                            log.info('s3 object path: %s' % s3_object_path)

                            s3_object_size = utils.get_file_size(config.objects_size_range['min'],
                                                                 config.objects_size_range['max'])

                            data_info = manage_data.io_generator(s3_object_path, s3_object_size)

                            if data_info is False:
                                TestExecError("data creation failed")

                            log.info('uploading s3 object: %s' % s3_object_path)

                            upload_info = dict({'access_key': each_user['access_key']}, **data_info)

                            if config.test_ops.get('encryption_algorithm', None) is not None:

                                log.info('encryption enabled')

                                log.info('encryption algorithm: %s' % config.test_ops['encryption_algorithm'])

                                object_uploaded_status = s3lib.resource_op({'obj': bucket,
                                                                            'resource': 'put_object',
                                                                            'kwargs': dict(Body=open(s3_object_path),
                                                                                           Key=s3_object_name,
                                                                                           SSECustomerAlgorithm=
                                                                                           config.test_ops[
                                                                                               'encryption_algorithm'],
                                                                                           SSECustomerKey=encryption_key
                                                                                           ),
                                                                            'extra_info': upload_info})


                            else:

                                object_uploaded_status = s3lib.resource_op({'obj': bucket,
                                                                            'resource': 'upload_file',
                                                                            'args': [s3_object_path, s3_object_name],
                                                                            'extra_info': upload_info})

                            if object_uploaded_status is False:
                                raise TestExecError("Resource execution failed: object upload failed")

                            if object_uploaded_status is None:
                                log.info('object uploaded')

                            if config.test_ops['download_object'] is True:

                                log.info('trying to download object: %s' % s3_object_name)

                                s3_object_download_name = s3_object_name + "." + "download"

                                s3_object_download_path = os.path.join(TEST_DATA_PATH, s3_object_download_name)

                                log.info('s3_object_download_path: %s' % s3_object_download_path)

                                log.info('downloading to filename: %s' % s3_object_download_name)

                                if config.test_ops.get('encryption_algorithm', None) is not None:

                                    log.info('encryption download')

                                    log.info('encryption algorithm: %s' % config.test_ops['encryption_algorithm'])

                                    object_downloaded_status = bucket.download_file(s3_object_name, s3_object_download_path,
                                                        ExtraArgs={'SSECustomerKey': encryption_key,
                                                                   'SSECustomerAlgorithm': config.test_ops['encryption_algorithm'] })

                                else:

                                    object_downloaded_status = s3lib.resource_op({'obj': bucket,
                                                                                  'resource': 'download_file',
                                                                                  'args': [s3_object_name,
                                                                                           s3_object_download_path],
                                                                                  })

                                if object_downloaded_status is False:
                                    raise TestExecError("Resource execution failed: object download failed")

                                if object_downloaded_status is None:
                                    log.info('object downloaded')

                        # verification of shards after upload

                        if config.test_ops['sharding']['enable'] is True:
                            cmd = 'radosgw-admin metadata get bucket:%s | grep bucket_id' % bucket.name

                            out = utils.exec_shell_cmd(cmd)

                            b_id = out.replace('"', '').strip().split(":")[1].strip().replace(',', '')

                            cmd2 = 'rados -p default.rgw.buckets.index ls | grep %s' % b_id

                            out = utils.exec_shell_cmd(cmd2)

                            log.info('got output from sharing verification.--------')

<<<<<<< HEAD
                        # print out bucket stats and verify in logs for compressed data by
                        # comparing size_kb_utilized and size_kb_actual

                        if config.test_ops['compression']['enable'] is True:

                            cmd = 'radosgw-admin bucket stats --bucket=%s' % bucket.name

                            out = utils.exec_shell_cmd(cmd)

=======
>>>>>>> f542da82
                        if config.test_ops['delete_bucket_object'] is True:

                            log.info('listing all objects in bucket: %s' % bucket.name)

                            # objects = s3_ops.resource_op(bucket, 'objects', None)
                            objects = s3lib.resource_op({'obj': bucket,
                                                         'resource': 'objects',
                                                         'args': None})

                            log.info('objects :%s' % objects)

                            # all_objects = s3_ops.resource_op(objects, 'all')
                            all_objects = s3lib.resource_op({'obj': objects,
                                                             'resource': 'all',
                                                             'args': None})

                            log.info('all objects: %s' % all_objects)

                            for obj in all_objects:
                                log.info('object_name: %s' % obj.key)

                            log.info('deleting all objects in bucket')

                            # objects_deleted = s3_ops.resource_op(objects, 'delete')

                            objects_deleted = s3lib.resource_op({'obj': objects,
                                                                 'resource': 'delete',
                                                                 'args': None})

                            log.info('objects_deleted: %s' % objects_deleted)

                            if objects_deleted is False:
                                raise TestExecError('Resource execution failed: Object deletion failed')

                            if objects_deleted is not None:

                                response = HttpResponseParser(objects_deleted[0])

                                if response.status_code == 200:
                                    log.info('objects deleted ')

                                else:
                                    raise TestExecError("objects deletion failed")

                            else:
                                raise TestExecError("objects deletion failed")

                            log.info('deleting bucket: %s' % bucket.name)

                            # bucket_deleted_status = s3_ops.resource_op(bucket, 'delete')

                            bucket_deleted_status = s3lib.resource_op({'obj': bucket,
                                                                       'resource': 'delete',
                                                                       'args': None})

                            log.info('bucket_deleted_status: %s' % bucket_deleted_status)

                            if bucket_deleted_status is not None:

                                response = HttpResponseParser(bucket_deleted_status)

                                if response.status_code == 204:
                                    log.info('bucket deleted ')

                                else:
                                    raise TestExecError("bucket deletion failed")

                            else:
                                raise TestExecError("bucket deletion failed")

<<<<<<< HEAD
            # disable compression after test

            if config.test_ops['compression']['enable'] is True:

                log.info('disable compression')

                cmd = 'radosgw-admin zone placement modify --rgw-zone=default ' \
                      '--placement-id=default-placement --compression='

                out = utils.exec_shell_cmd(cmd)

                srv_restarted = rgw_service.restart()

                time.sleep(10)

                if srv_restarted is False:
                    raise TestExecError("RGW service restart failed")
                else:
                    log.info('RGW service restarted')

=======
>>>>>>> f542da82
        test_info.success_status('test passed')

        sys.exit(0)

    except Exception, e:
        log.info(e)
        log.info(traceback.format_exc())
        test_info.failed_status('test failed')
        sys.exit(1)

    except TestExecError, e:
        log.info(e)
        log.info(traceback.format_exc())
        test_info.failed_status('test failed')
        sys.exit(1)


if __name__ == '__main__':

    project_dir = os.path.abspath(os.path.join(__file__, "../../.."))
    test_data_dir = 'test_data'

    ceph_conf = CephConfOp()
    rgw_service = RGWService()

    TEST_DATA_PATH = (os.path.join(project_dir, test_data_dir))

    log.info('TEST_DATA_PATH: %s' % TEST_DATA_PATH)

    if not os.path.exists(TEST_DATA_PATH):
        log.info('test data dir not exists, creating.. ')
        os.makedirs(TEST_DATA_PATH)

    parser = argparse.ArgumentParser(description='RGW S3 Automation')

    parser.add_argument('-c', dest="config",
                        help='RGW Test yaml configuration')

    args = parser.parse_args()

    yaml_file = args.config
    config = Config()
    config.shards = None
    config.max_objects = None
    with open(yaml_file, 'r') as f:
        doc = yaml.load(f)
    config.user_count = doc['config']['user_count']
    config.bucket_count = doc['config']['bucket_count']
    config.objects_count = doc['config']['objects_count']
    config.use_aws4 = doc['config'].get('use_aws4', None)
    config.objects_size_range = {'min': doc['config']['objects_size_range']['min'],
                                 'max': doc['config']['objects_size_range']['max']}

    config.test_ops = doc['config']['test_ops']

    log.info('user_count:%s\n'
             'bucket_count: %s\n'
             'objects_count: %s\n'
             'objects_size_range: %s\n'
             % (config.user_count, config.bucket_count, config.objects_count, config.objects_size_range))

    log.info('test_ops: %s' % config.test_ops)

    test_exec(config)<|MERGE_RESOLUTION|>--- conflicted
+++ resolved
@@ -17,12 +17,9 @@
 from v2.lib.exceptions import TestExecError
 from v2.utils.test_desc import AddTestInfo
 from v2.lib.s3.write_io_info import IOInfoInitialize, BasicIOInfoStructure
-<<<<<<< HEAD
 import time
 import json
-=======
 import time, hashlib
->>>>>>> f542da82
 
 TEST_DATA_PATH = None
 password = "32characterslongpassphraseneeded".encode('utf-8')
@@ -276,7 +273,6 @@
 
                             log.info('got output from sharing verification.--------')
 
-<<<<<<< HEAD
                         # print out bucket stats and verify in logs for compressed data by
                         # comparing size_kb_utilized and size_kb_actual
 
@@ -286,8 +282,6 @@
 
                             out = utils.exec_shell_cmd(cmd)
 
-=======
->>>>>>> f542da82
                         if config.test_ops['delete_bucket_object'] is True:
 
                             log.info('listing all objects in bucket: %s' % bucket.name)
@@ -358,7 +352,6 @@
                             else:
                                 raise TestExecError("bucket deletion failed")
 
-<<<<<<< HEAD
             # disable compression after test
 
             if config.test_ops['compression']['enable'] is True:
@@ -379,8 +372,6 @@
                 else:
                     log.info('RGW service restarted')
 
-=======
->>>>>>> f542da82
         test_info.success_status('test passed')
 
         sys.exit(0)
